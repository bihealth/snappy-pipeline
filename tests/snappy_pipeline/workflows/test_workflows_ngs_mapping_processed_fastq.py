--- conflicted
+++ resolved
@@ -293,34 +293,20 @@
         "genome_load": "NoSharedMemory",
         "raw_star_options": "",
         "align_intron_max": 1000000,
-<<<<<<< HEAD
-        "align_intron_min": 20 ,
-        "align_mates_gap_max": 1000000,
-        "align_sjdb_overhang_min": 1,
-=======
         "align_intron_min": 20,
         "align_mates_gap_max": 1000000,
         "align_sjdb_overhang_min":  1,
->>>>>>> e61999d7
         "align_sj_overhang_min": 8,
         "out_filter_mismatch_n_max": 999,
         "out_filter_mismatch_n_over_l_max": 0.04,
         "out_filter_multimap_n_max": 20,
         "out_filter_type": "BySJout",
         "out_filter_intron_motifs": "",
-<<<<<<< HEAD
-        "out_sam_strand_field": "",
-        "transcriptome": True,
-        "trim_adapters": False,
-        "mask_duplicates": False,
-        "include_unmapped": True,
-=======
         "trim_adapters": False,
         "mask_duplicates": False,
         "include_unmapped": True,
         "transcriptome": True,
         "out_sam_strand_field": "",
->>>>>>> e61999d7
     }
     # Get actual and assert
     actual = ngs_mapping_workflow.get_args("star", "run")(wildcards)
@@ -498,7 +484,6 @@
         },
         "platform": "ILLUMINA",
         "sample_name": "P001-N1-DNA1-WGS1",
-<<<<<<< HEAD
         "mapping_threads": 16,
         "path_index": "/path/to/minimap2/index",
         "extra_infos": {
@@ -509,15 +494,6 @@
             "seqPlatform": "Illumina",
         },
         "library_name": "P001-N1-DNA1-WGS1",
-=======
-        "extra_infos": {
-            "extractionType": "DNA",
-            "libraryType": "WGS",
-            "libraryKit": "Agilent SureSelect Human All Exon V6",
-            "folderName": "P001_N1_DNA1_WGS1",
-            "seqPlatform": "Illumina",
-        },
->>>>>>> e61999d7
     }
     # Get actual and assert
     actual = ngs_mapping_workflow.get_args("minimap2", "run")(wildcards)
