# -*- coding: utf-8 -*-
"""Tests for the ngs_mapping workflow module code using preprocessed FASTQ"""

import io
import textwrap
from collections import OrderedDict
from copy import deepcopy

import pytest
import ruamel.yaml as ruamel_yaml
from biomedsheets.io_tsv import read_cancer_tsv_sheet
from snakemake.io import Wildcards

from snappy_pipeline.workflows.ngs_mapping import NgsMappingWorkflow

from .common import get_expected_log_files_dict
from .conftest import patch_module_fs


@pytest.fixture(scope="module")  # otherwise: performance issues
def minimal_config():
    """Return YAML parsing result for (germline) configuration"""
    yaml = ruamel_yaml.YAML()
    return yaml.load(
        textwrap.dedent(
            r"""
        static_data_config:
          reference:
            path: /path/to/ref.fa
          features:
            path: /path/to/features.gtf

        step_config:
          ngs_mapping:
            path_link_in: "/preprocess"
            tools:
              dna: ['bwa']
              rna: ['star']
            target_coverage_report:
              enabled: true
              path_target_interval_list_mapping:
              - pattern: "Agilent SureSelect Human All Exon V6.*"
                name: Agilent_SureSelect_Human_All_Exon_V6
                path: path/to/SureSelect_Human_All_Exon_V6_r2.bed
            bwa:
              path_index: /path/to/bwa/index.fasta.amb
            star:
              path_index: /path/to/star/index
              transcriptome: true
              out_filter_intron_motifs: ""
              out_sam_strand_field: ""
            minimap2:
              mapping_threads: 16
<<<<<<< HEAD
              path_index: /path/to/minimap2/index
=======
            ngs_chew_fingerprint:
              enabled: true
>>>>>>> 2db384bb
            bam_collect_doc:
              enabled: true

        data_sets:
          first_batch:
            file: sheet.tsv
            search_patterns:
            - {"left": "*/*/*_R1.fastq.gz", "right": "*/*/*_R2.fastq.gz"}
            search_paths: ['/path']
            type: matched_cancer
            naming_scheme: only_secondary_id
        """
        ).lstrip()
    )


@pytest.fixture
def ngs_mapping_workflow(
    dummy_workflow,
    minimal_config,
    config_lookup_paths,
    work_dir,
    config_paths,
    cancer_sheet_fake_fs_path_link_in,
    aligner_indices_fake_fs,
    mocker,
):
    """Return NgsMappingWorkflow object pre-configured with cancer sheet"""
    # Patch out file-system related things in abstract (the crawling link in step is defined there)
    patch_module_fs("snappy_pipeline.workflows.abstract", cancer_sheet_fake_fs_path_link_in, mocker)
    # Patch out files for aligner indices
    patch_module_fs("snappy_pipeline.workflows.ngs_mapping", aligner_indices_fake_fs, mocker)
    # Construct the workflow object
    return NgsMappingWorkflow(
        dummy_workflow,
        minimal_config,
        config_lookup_paths,
        config_paths,
        work_dir,
    )


def get_expected_output_files_dict(bam_base_out: str, report_base_out: str, log_base_out: str):
    """Helper function.

    :param bam_base_out: Expected name pattern of BAM associated files without extension.
    For example if the full path would be '/path/to/step_part.bam', argument should be
    '/path/to/step_part'.

    :param report_base_out: Expected name pattern of report associated files without extension.
    For example if the full path would be '/path/to/step_report.bam.bamstats.txt', argument should
    be '/path/to/step_report'.

    :param log_base_out: Expected name pattern for log file.

    :return: Returns dictionary with expected path for BAM and report associated files based on the
    provided input.
    """

    def work_to_out(s: str) -> str:
        return s.replace("work/", "output/")

    expected = {
        "bam": f"{bam_base_out}.bam",
        "bam_md5": f"{bam_base_out}.bam.md5",
        "bam_bai": f"{bam_base_out}.bam.bai",
        "bam_bai_md5": f"{bam_base_out}.bam.bai.md5",
        "output_links": list(
            map(
                work_to_out,
                [
                    f"{bam_base_out}.bam",
                    f"{bam_base_out}.bam.bai",
                    f"{bam_base_out}.bam.md5",
                    f"{bam_base_out}.bam.bai.md5",
                    f"{report_base_out}.bam.bamstats.txt",
                    f"{report_base_out}.bam.flagstats.txt",
                    f"{report_base_out}.bam.idxstats.txt",
                    f"{report_base_out}.bam.bamstats.txt.md5",
                    f"{report_base_out}.bam.flagstats.txt.md5",
                    f"{report_base_out}.bam.idxstats.txt.md5",
                    f"{log_base_out}.mapping.log",
                    f"{log_base_out}.mapping.log.md5",
                    f"{log_base_out}.mapping.conda_info.txt",
                    f"{log_base_out}.mapping.conda_info.txt.md5",
                    f"{log_base_out}.mapping.conda_list.txt",
                    f"{log_base_out}.mapping.conda_list.txt.md5",
                    f"{log_base_out}.mapping.wrapper.py",
                    f"{log_base_out}.mapping.wrapper.py.md5",
                    f"{log_base_out}.mapping.environment.yaml",
                    f"{log_base_out}.mapping.environment.yaml.md5",
                ],
            )
        ),
        "report_bamstats_txt": f"{report_base_out}.bam.bamstats.txt",
        "report_bamstats_txt_md5": f"{report_base_out}.bam.bamstats.txt.md5",
        "report_flagstats_txt": f"{report_base_out}.bam.flagstats.txt",
        "report_flagstats_txt_md5": f"{report_base_out}.bam.flagstats.txt.md5",
        "report_idxstats_txt": f"{report_base_out}.bam.idxstats.txt",
        "report_idxstats_txt_md5": f"{report_base_out}.bam.idxstats.txt.md5",
    }

    # Return
    return expected


# Test for project validation ----------------------------------------------------------------------


def test_extraction_type_check(
    ngs_mapping_workflow,
    cancer_sheet_tsv,
):
    """Tests extraction type check method."""
    # Create mix data sample sheet
    cancer_sheet_io = io.StringIO(cancer_sheet_tsv)
    cancer_sheet = read_cancer_tsv_sheet(cancer_sheet_io)

    # Evaluate if both DNA and RNA are True
    dna_bool, rna_bool = ngs_mapping_workflow.extraction_type_check(sample_sheet=cancer_sheet)
    assert dna_bool, "Sample sheet contains both DNA and RNA."
    assert rna_bool, "Sample sheet contains both DNA and RNA."


def test_project_validation_cancer(ngs_mapping_workflow, cancer_sheet_tsv, minimal_config):
    """Tests project validation method in ngs mapping workflow"""
    # Convert yaml to dict
    minimal_config_dict = deepcopy(minimal_config)
    minimal_config_dict = dict(minimal_config_dict)
    minimal_config_dict = minimal_config_dict["step_config"].get("ngs_mapping", OrderedDict())
    config = ngs_mapping_workflow.config_model_class(**minimal_config_dict)

    # Create germline sample sheet
    cancer_sheet_io = io.StringIO(cancer_sheet_tsv)
    cancer_sheet = read_cancer_tsv_sheet(cancer_sheet_io)

    # Method returns None without exception, cause DNA sample sheet and DNA tool defined in config
    out = ngs_mapping_workflow.validate_project(config=config, sample_sheets_list=[cancer_sheet])
    assert out is None, "No exception expected: DNA sample sheet and DNA tool defined in config."


# Tests for BwaStepPart ----------------------------------------------------------------------------


def test_bwa_step_part_get_args(ngs_mapping_workflow):
    """Tests BaseStepPart.get_args()"""
    # Define expected
    wildcards = Wildcards(fromdict={"library_name": "P001-N1-DNA1-WGS1"})
    base_name = "work/input_links/P001-N1-DNA1-WGS1/FCXXXXXX/L001/out/"
    expected = {
        "input": {
            "reads_left": [base_name + "P001_R1.fastq.gz"],
            "reads_right": [base_name + "P001_R2.fastq.gz"],
        },
        "platform": "ILLUMINA",
        "sample_name": "P001-N1-DNA1-WGS1",
        "path_index": "/path/to/bwa/index.fasta",
        "num_threads_align": 16,
        "num_threads_trimming": 8,
        "num_threads_bam_view": 4,
        "num_threads_bam_sort": 4,
        "memory_bam_sort": "4G",
        "trim_adapters": False,
        "mask_duplicates": True,
        "split_as_secondary": False,
        "extra_args": [],
    }
    # Get actual and assert
    actual = ngs_mapping_workflow.get_args("bwa", "run")(wildcards)
    assert actual == expected


def test_bwa_step_part_get_input_files(ngs_mapping_workflow):
    """Tests BaseStepPart.get_input_files()"""
    # Define expected
    wildcards = Wildcards(fromdict={"library_name": "P001-N1-DNA1-WGS1"})
    expected = "work/input_links/P001-N1-DNA1-WGS1/.done"
    # Get actual and assert
    actual = ngs_mapping_workflow.get_input_files("bwa", "run")(wildcards)
    assert actual == expected


def test_bwa_step_part_get_output_files(ngs_mapping_workflow):
    """Tests BaseStepPart.get_output_files()"""
    # Define expected
    bam_base_out = "work/bwa.{library_name}/out/bwa.{library_name}"
    report_base_out = "work/bwa.{library_name}/report/bam_qc/bwa.{library_name}"
    log_base_out = "work/bwa.{library_name}/log/bwa.{library_name}"
    expected = get_expected_output_files_dict(bam_base_out, report_base_out, log_base_out)
    # Get actual
    actual = ngs_mapping_workflow.get_output_files("bwa", "run")
    assert actual == expected


def test_bwa_step_part_get_log_file(ngs_mapping_workflow):
    """Tests BaseStepPart.get_log_file()"""
    # Define expected
    expected = get_expected_log_files_dict(
        base_out="work/bwa.{library_name}/log/bwa.{library_name}",
        infix="mapping",
        extended=True,
    )
    # Get actual
    actual = ngs_mapping_workflow.get_log_file("bwa", "run")
    assert actual == expected


def test_bwa_step_part_get_resource(ngs_mapping_workflow):
    """Tests BaseStepPart.get_resource()"""
    # Define expected
    expected_dict = {"threads": 16, "time": "3-00:00:00", "memory": "73728M", "partition": "medium"}
    # Evaluate
    for resource, expected in expected_dict.items():
        msg_error = f"Assertion error for resource '{resource}'."
        actual = ngs_mapping_workflow.get_resource("bwa", "run", resource)()
        assert actual == expected, msg_error


# Tests for StarStepPart --------------------------------------------------------------------------


def test_star_step_part_get_args(ngs_mapping_workflow):
    """Tests StarStepPart.get_args()"""
    # Define expected
    wildcards = Wildcards(fromdict={"library_name": "P001-T1-RNA1-mRNA_seq1"})
    expected = {
        "input": {
            "reads_left": ["work/input_links/P001-T1-RNA1-mRNA_seq1/FCXXXXXX/L001/out/P001_R1.fastq.gz"],
            "reads_right": ["work/input_links/P001-T1-RNA1-mRNA_seq1/FCXXXXXX/L001/out/P001_R2.fastq.gz"],
        },
        "platform": "ILLUMINA",
        "sample_name": "P001-T1-RNA1-mRNA_seq1",
        "path_index": "/path/to/star/index",
        "features": "/path/to/features.gtf",
        "num_threads_align": 16,
        "num_threads_trimming": 8,
        "num_threads_bam_view": 4,
        "num_threads_bam_sort": 4,
        "memory_bam_sort": "4G",
        "genome_load": "NoSharedMemory",
        "raw_star_options": "",
        "align_intron_max": 1000000,
        "align_intron_min": 20,
        "align_mates_gap_max": 1000000,
        "align_sjdb_overhang_min":  1,
        "align_sj_overhang_min": 8,
        "out_filter_mismatch_n_max": 999,
        "out_filter_mismatch_n_over_l_max": 0.04,
        "out_filter_multimap_n_max": 20,
        "out_filter_type": "BySJout",
        "out_filter_intron_motifs": "",
        "trim_adapters": False,
        "mask_duplicates": False,
        "include_unmapped": True,
        "transcriptome": True,
        "out_sam_strand_field": "",
    }
    # Get actual and assert
    actual = ngs_mapping_workflow.get_args("star", "run")(wildcards)
    assert actual == expected


def test_star_step_part_get_input_files(ngs_mapping_workflow):
    """Tests StarStepPart.get_input_files()"""
    # Define expected
    wildcards = Wildcards(fromdict={"library_name": "P001-T1-RNA1-mRNA_seq1"})
    expected = "work/input_links/P001-T1-RNA1-mRNA_seq1/.done"
    # Get actual and assert
    actual = ngs_mapping_workflow.get_input_files("star", "run")(wildcards)
    assert actual == expected


def test_star_step_part_get_output_files(ngs_mapping_workflow):
    """Tests StarStepPart.get_output_files()"""
    # Define expected
    bam_base_out = "work/star.{library_name}/out/star.{library_name}"
    report_base_out = "work/star.{library_name}/report/bam_qc/star.{library_name}"
    log_base_out = "work/star.{library_name}/log/star.{library_name}"
    expected = get_expected_output_files_dict(bam_base_out, report_base_out, log_base_out)
    expected["gene_counts"] = "work/star.{library_name}/out/star.{library_name}.GeneCounts.tab"
    expected["gene_counts_md5"] = (
        "work/star.{library_name}/out/star.{library_name}.GeneCounts.tab.md5"
    )
    expected["junctions"] = "work/star.{library_name}/out/star.{library_name}.Junctions.tab"
    expected["junctions_md5"] = "work/star.{library_name}/out/star.{library_name}.Junctions.tab.md5"
    expected["transcriptome"] = (
        "work/star.{library_name}/out/star.{library_name}.toTranscriptome.bam"
    )
    expected["transcriptome_md5"] = (
        "work/star.{library_name}/out/star.{library_name}.toTranscriptome.bam.md5"
    )
    expected["output_links"].extend(
        [
            "output/star.{library_name}/out/star.{library_name}.Junctions.tab",
            "output/star.{library_name}/out/star.{library_name}.Junctions.tab.md5",
            "output/star.{library_name}/out/star.{library_name}.toTranscriptome.bam",
            "output/star.{library_name}/out/star.{library_name}.toTranscriptome.bam.md5",
        ]
    )
    expected["output_links"].sort()
    # Get actual
    actual = ngs_mapping_workflow.get_output_files("star", "run")
    actual["output_links"].sort()
    assert actual == expected


def test_star_step_part_get_log_file(ngs_mapping_workflow):
    """Tests StarStepPart.get_log_file()"""
    # Define expected
    expected = get_expected_log_files_dict(
        base_out="work/star.{library_name}/log/star.{library_name}",
        infix="mapping",
        extended=True,
    )
    # Get actual
    actual = ngs_mapping_workflow.get_log_file("star", "run")
    assert actual == expected


def test_star_step_part_get_resource(ngs_mapping_workflow):
    """Tests StarStepPart.get_resource()"""
    # Define expected
    expected_dict = {"threads": 16, "time": "2-00:00:00", "memory": "56G", "partition": "medium"}
    # Evaluate
    for resource, expected in expected_dict.items():
        msg_error = f"Assertion error for resource '{resource}'."
        actual = ngs_mapping_workflow.get_resource("star", "run", resource)()
        assert actual == expected, msg_error


# Tests for StrandednessStepPart -------------------------------------------------------------------


def test_strandedness_step_part_infer_get_input_files(ngs_mapping_workflow):
    """Tests StrandednessStepPart.get_input_files()"""
    # Define expected
    expected = {
        "bam": "work/{mapper}.{library_name}/out/{mapper}.{library_name}.bam",
    }
    # Get actual
    actual = ngs_mapping_workflow.get_input_files("strandedness", "infer")
    assert actual == expected


def test_strandedness_step_part_counts_get_input_files(ngs_mapping_workflow):
    """Tests StrandednessStepPart.get_input_files()"""
    # Define expected
    expected = {
        "decision": "work/{mapper}.{library_name}/strandedness/{mapper}.{library_name}.decision.json",
        "counts": "work/{mapper}.{library_name}/out/{mapper}.{library_name}.GeneCounts.tab",
    }
    # Get actual
    actual = ngs_mapping_workflow.get_input_files("strandedness", "counts")
    assert actual == expected


def test_strandedness_step_part_infer_get_output_files(ngs_mapping_workflow):
    """Tests StrandednessStepPart.get_output_files()"""
    # Define expected
    expected = {
        "tsv": "work/{mapper}.{library_name}/strandedness/{mapper}.{library_name}.infer.txt",
        "tsv_md5": "work/{mapper}.{library_name}/strandedness/{mapper}.{library_name}.infer.txt.md5",
        "decision": "work/{mapper}.{library_name}/strandedness/{mapper}.{library_name}.decision.json",
        "decision_md5": "work/{mapper}.{library_name}/strandedness/{mapper}.{library_name}.decision.json.md5",
        "output": "output/{mapper}.{library_name}/strandedness/{mapper}.{library_name}.decision.json",
        "output_md5": "output/{mapper}.{library_name}/strandedness/{mapper}.{library_name}.decision.json.md5",
        "log": "output/{mapper}.{library_name}/log/{mapper}.{library_name}.strandedness.log",
        "log_md5": "output/{mapper}.{library_name}/log/{mapper}.{library_name}.strandedness.log.md5",
        "conda_list": "output/{mapper}.{library_name}/log/{mapper}.{library_name}.strandedness.conda_list.txt",
        "conda_list_md5": "output/{mapper}.{library_name}/log/{mapper}.{library_name}.strandedness.conda_list.txt.md5",
        "conda_info": "output/{mapper}.{library_name}/log/{mapper}.{library_name}.strandedness.conda_info.txt",
        "conda_info_md5": "output/{mapper}.{library_name}/log/{mapper}.{library_name}.strandedness.conda_info.txt.md5",
    }
    # Get actual
    actual = ngs_mapping_workflow.get_output_files("strandedness", "infer")
    assert actual == expected


def test_strandedness_step_part_counts_get_output_files(ngs_mapping_workflow):
    """Tests StrandednessStepPart.get_output_files()"""
    # Define expected
    expected = {
        "counts": "work/{mapper}.{library_name}/strandedness/{mapper}.{library_name}.GeneCounts.tab",
        "counts_md5": "work/{mapper}.{library_name}/strandedness/{mapper}.{library_name}.GeneCounts.tab.md5",
        "output": "output/{mapper}.{library_name}/out/{mapper}.{library_name}.GeneCounts.tab",
        "output_md5": "output/{mapper}.{library_name}/out/{mapper}.{library_name}.GeneCounts.tab.md5",
    }
    # Get actual
    actual = ngs_mapping_workflow.get_output_files("strandedness", "counts")
    assert actual == expected


def test_strandedness_step_part_infer_get_log_file(ngs_mapping_workflow):
    """Tests StrandednessStepPart.get_log_file()"""
    # Define expected
    expected = {
        "log": "work/{mapper}.{library_name}/log/{mapper}.{library_name}.strandedness.log",
        "log_md5": "work/{mapper}.{library_name}/log/{mapper}.{library_name}.strandedness.log.md5",
        "conda_info": "work/{mapper}.{library_name}/log/{mapper}.{library_name}.strandedness.conda_info.txt",
        "conda_info_md5": "work/{mapper}.{library_name}/log/{mapper}.{library_name}.strandedness.conda_info.txt.md5",
        "conda_list": "work/{mapper}.{library_name}/log/{mapper}.{library_name}.strandedness.conda_list.txt",
        "conda_list_md5": "work/{mapper}.{library_name}/log/{mapper}.{library_name}.strandedness.conda_list.txt.md5",
    }
    # Get actual
    actual = ngs_mapping_workflow.get_log_file("strandedness", "infer")
    assert actual == expected


def test_strandedness_step_part_infer_get_resource(ngs_mapping_workflow):
    """Tests StrandednessStepPart.get_resource()"""
    # Define expected
    expected_dict = {"threads": 1, "time": "01:00:00", "memory": "2G", "partition": "medium"}
    # Evaluate
    for resource, expected in expected_dict.items():
        msg_error = f"Assertion error for resource '{resource}'."
        actual = ngs_mapping_workflow.get_resource("strandedness", "infer", resource)()
        assert actual == expected, msg_error


# Tests for Minimap2StepPart -----------------------------------------------------------------------


def test_minimap2_step_part_get_args(ngs_mapping_workflow):
    """Tests Minimap2StepPart.get_args()"""
    # Define expected
    wildcards = Wildcards(fromdict={"library_name": "P001-N1-DNA1-WGS1"})
    expected = {
        "input": {
            "reads_left": ["work/input_links/P001-N1-DNA1-WGS1/FCXXXXXX/L001/out/P001_R1.fastq.gz"],
            "reads_right": ["work/input_links/P001-N1-DNA1-WGS1/FCXXXXXX/L001/out/P001_R2.fastq.gz"],
        },
        "platform": "ILLUMINA",
        "sample_name": "P001-N1-DNA1-WGS1",
        "mapping_threads": 16,
        "path_index": "/path/to/minimap2/index",
        "extra_infos": {
            "libraryType": "WGS",
            "libraryKit": "Agilent SureSelect Human All Exon V6",
            "folderName": "P001_N1_DNA1_WGS1",
            "extractionType": "DNA",
            "seqPlatform": "Illumina",
        },
        "library_name": "P001-N1-DNA1-WGS1",
    }
    # Get actual and assert
    actual = ngs_mapping_workflow.get_args("minimap2", "run")(wildcards)
    assert actual == expected


def test_minimap2_step_part_get_input_files(ngs_mapping_workflow):
    """Tests Minimap2StepPart.get_input_files()"""
    # Define expected
    wildcards = Wildcards(fromdict={"library_name": "P001-N1-DNA1-WGS1"})
    expected = "work/input_links/P001-N1-DNA1-WGS1/.done"
    # Get actual and assert
    actual = ngs_mapping_workflow.get_input_files("minimap2", "run")(wildcards)
    assert actual == expected


def test_minimap2_step_part_get_output_files(ngs_mapping_workflow):
    """Tests Minimap2StepPart.get_output_files()"""
    # Define expected
    bam_base_out = "work/minimap2.{library_name}/out/minimap2.{library_name}"
    report_base_out = "work/minimap2.{library_name}/report/bam_qc/minimap2.{library_name}"
    log_base_out = "work/minimap2.{library_name}/log/minimap2.{library_name}"
    expected = get_expected_output_files_dict(bam_base_out, report_base_out, log_base_out)
    # Get actual
    actual = ngs_mapping_workflow.get_output_files("minimap2", "run")
    assert actual == expected


def test_minimap2_step_part_get_log_file(ngs_mapping_workflow):
    """Tests Minimap2StepPart.get_log_file()"""
    # Define expected
    expected = get_expected_log_files_dict(
        base_out="work/minimap2.{library_name}/log/minimap2.{library_name}",
        infix="mapping",
        extended=True,
    )
    # Get actual
    actual = ngs_mapping_workflow.get_log_file("minimap2", "run")
    assert actual == expected


def test_minimap2_step_part_get_resource(ngs_mapping_workflow):
    """Tests Minimap2StepPart.get_resource()"""
    # Define expected
    expected_dict = {"threads": 16, "time": "2-00:00:00", "memory": "56G", "partition": "medium"}
    # Evaluate
    for resource, expected in expected_dict.items():
        msg_error = f"Assertion error for resource '{resource}'."
        actual = ngs_mapping_workflow.get_resource("minimap2", "run", resource)()
        assert actual == expected, msg_error


# Tests for ExternalStepPart -----------------------------------------------------------------------


# TODO(holtgrewe): the fake file system should be setup with fake BAM files.
def test_external_step_part_get_args(ngs_mapping_workflow):
    """Tests ExternalStepPart.get_args()"""
    # Define expected
    wildcards = Wildcards(fromdict={"library_name": "P001-N1-DNA1-WGS1"})
    expected = {"input": [], "platform": "EXTERNAL", "sample_name": "P001-N1-DNA1-WGS1"}
    # Get actual and assert
    actual = ngs_mapping_workflow.get_args("external", "run")(wildcards)
    assert actual == expected


def test_external_step_part_get_input_files(ngs_mapping_workflow):
    """Tests ExternalStepPart.get_input_files()"""
    # Define expected
    wildcards = Wildcards(fromdict={"library_name": "P001-N1-DNA1-WGS1"})
    expected = "work/input_links/P001-N1-DNA1-WGS1/.done"
    # Get actual and assert
    actual = ngs_mapping_workflow.get_input_files("external", "run")(wildcards)
    assert actual == expected


def test_external_step_part_get_output_files(ngs_mapping_workflow):
    """Tests ExternalStepPart.get_output_files()"""
    # Define expected
    bam_base_out = "work/external.{library_name}/out/external.{library_name}"
    report_base_out = "work/external.{library_name}/report/bam_qc/external.{library_name}"
    log_base_out = "work/external.{library_name}/log/external.{library_name}"
    expected = get_expected_output_files_dict(bam_base_out, report_base_out, log_base_out)
    # Get actual
    actual = ngs_mapping_workflow.get_output_files("external", "run")
    assert actual == expected


def test_external_step_part_get_resource(ngs_mapping_workflow):
    """Tests ExternalStepPart.get_resource()"""
    # Define expected
    expected_dict = {"threads": 1, "time": "00:10:00", "memory": "1G", "partition": "medium"}
    # Evaluate
    for resource, expected in expected_dict.items():
        msg_error = f"Assertion error for resource '{resource}'."
        actual = ngs_mapping_workflow.get_resource("external", "run", resource)()
        assert actual == expected, msg_error


# Tests for TargetCoverageReportStepPart ----------------------------------------------------------


def test_target_coverage_report_step_part_run_get_input_files(ngs_mapping_workflow):
    """Tests TargetCoverageReportStepPart.get_input_files() - run"""
    # Define expected
    expected = {
        "bam": "work/bwa.library/out/bwa.library.bam",
        "bai": "work/bwa.library/out/bwa.library.bam.bai",
        "reference": "/path/to/ref.fa",
        "reference_genome": "/path/to/ref.fa.genome",
        "targets_bed": "",
    }
    # Get actual
    wildcards = Wildcards(fromdict={"mapper": "bwa", "library_name": "library"})
    actual = ngs_mapping_workflow.get_input_files("target_coverage_report", "run")(wildcards)
    assert actual == expected


def test_target_coverage_report_step_part_get_output_files(ngs_mapping_workflow):
    """Tests TargetCoverageReportStepPart.get_output_files() - run"""
    expected = {
        "json": "work/{mapper}.{library_name}/report/alfred_qc/{mapper}.{library_name}.alfred.json.gz",
        "json_md5": "work/{mapper}.{library_name}/report/alfred_qc/{mapper}.{library_name}.alfred.json.gz.md5",
        "output_links": [
            "output/{mapper}.{library_name}/report/alfred_qc/{mapper}.{library_name}.alfred.json.gz",
            "output/{mapper}.{library_name}/report/alfred_qc/{mapper}.{library_name}.alfred.json.gz.md5",
            "output/{mapper}.{library_name}/log/{mapper}.{library_name}.target_cov_report.log",
            "output/{mapper}.{library_name}/log/{mapper}.{library_name}.target_cov_report.log.md5",
            "output/{mapper}.{library_name}/log/{mapper}.{library_name}.target_cov_report.conda_info.txt",
            "output/{mapper}.{library_name}/log/{mapper}.{library_name}.target_cov_report.conda_info.txt.md5",
            "output/{mapper}.{library_name}/log/{mapper}.{library_name}.target_cov_report.conda_list.txt",
            "output/{mapper}.{library_name}/log/{mapper}.{library_name}.target_cov_report.conda_list.txt.md5",
            "output/{mapper}.{library_name}/log/{mapper}.{library_name}.target_cov_report.wrapper.py",
            "output/{mapper}.{library_name}/log/{mapper}.{library_name}.target_cov_report.wrapper.py.md5",
            "output/{mapper}.{library_name}/log/{mapper}.{library_name}.target_cov_report.environment.yaml",
            "output/{mapper}.{library_name}/log/{mapper}.{library_name}.target_cov_report.environment.yaml.md5",
        ],
    }
    assert ngs_mapping_workflow.get_output_files("target_coverage_report", "run") == expected


def test_target_coverage_report_step_part_run_get_log_file(ngs_mapping_workflow):
    """Tests TargetCoverageReportStepPart.get_log_file() - run"""
    expected = "work/{mapper}.{library_name}/log/snakemake.target_coverage.log"
    expected = {
        "log": "work/{mapper}.{library_name}/log/{mapper}.{library_name}.target_cov_report.log",
        "log_md5": "work/{mapper}.{library_name}/log/{mapper}.{library_name}.target_cov_report.log.md5",
        "conda_info": "work/{mapper}.{library_name}/log/{mapper}.{library_name}.target_cov_report.conda_info.txt",
        "conda_info_md5": "work/{mapper}.{library_name}/log/{mapper}.{library_name}.target_cov_report.conda_info.txt.md5",
        "conda_list": "work/{mapper}.{library_name}/log/{mapper}.{library_name}.target_cov_report.conda_list.txt",
        "conda_list_md5": "work/{mapper}.{library_name}/log/{mapper}.{library_name}.target_cov_report.conda_list.txt.md5",
        "wrapper": "work/{mapper}.{library_name}/log/{mapper}.{library_name}.target_cov_report.wrapper.py",
        "wrapper_md5": "work/{mapper}.{library_name}/log/{mapper}.{library_name}.target_cov_report.wrapper.py.md5",
        "env_yaml": "work/{mapper}.{library_name}/log/{mapper}.{library_name}.target_cov_report.environment.yaml",
        "env_yaml_md5": "work/{mapper}.{library_name}/log/{mapper}.{library_name}.target_cov_report.environment.yaml.md5",
    }
    assert ngs_mapping_workflow.get_log_file("target_coverage_report", "run") == expected


def test_target_coverage_report_step_part_get_resource(ngs_mapping_workflow):
    """Tests TargetCoverageReportStepPart.get_resource()"""
    # Define expected
    actions = ("run",)
    expected_dict = {"threads": 2, "time": "04:00:00", "memory": "20G", "partition": "medium"}
    # Evaluate
    for action in actions:
        for resource, expected in expected_dict.items():
            msg_error = f"Assertion error for resource '{resource}' in action '{action}'."
            actual = ngs_mapping_workflow.get_resource("target_coverage_report", action, resource)()
            assert actual == expected, msg_error


# Tests for NgsMappingWorkflow --------------------------------------------------------------------


def test_ngs_mapping_workflow_steps(ngs_mapping_workflow):
    """Tests simple functionality of the workflow: checks if sub steps are created,
    i.e., the tools associated with gene expression quantification."""
    # Check created sub steps
    expected = [
        "bam_collect_doc",
        "bwa",
        "bwa_mem2",
        "external",
        "link_in",
        "mbcs",
        "minimap2",
        "ngs_chew",
        "star",
        "strandedness",
        "target_coverage_report",
    ]
    actual = ngs_mapping_workflow.sub_steps.keys()
    assert sorted(actual) == sorted(expected)


def test_ngs_mapping_workflow_files(ngs_mapping_workflow):
    """Tests simple functionality of the workflow: checks if file structure is created according
    to the expected results from the tools, namely: bwa, external, link_in, minimap2, star,
    target_coverage_report.
    """
    # Expected library names
    dna = (
        "P001-N1-DNA1-WGS1",
        "P001-T1-DNA1-WGS1",
        "P002-N1-DNA1-WGS1",
        "P002-T1-DNA1-WGS1",
        "P002-T2-DNA1-WGS1",
    )
    rna = ("P001-T1-RNA1-mRNA_seq1", "P002-T2-RNA1-mRNA_seq1")

    # Check result file construction (dna/bwa)
    expected = [
        "output/bwa.{library_name}/out/bwa.{library_name}.{ext}".format(
            library_name=library_name, ext=ext
        )
        for ext in ("bam", "bam.bai", "bam.md5", "bam.bai.md5")
        for library_name in dna
    ]
    for infix in ("bam_collect_doc", "mapping", "target_cov_report", "ngs_chew_fingerprint"):
        expected += [
            "output/bwa.{library_name}/log/bwa.{library_name}.{ext}".format(
                library_name=library_name, ext=ext
            )
            for ext in (
                f"{infix}.log",
                f"{infix}.log.md5",
                f"{infix}.conda_info.txt",
                f"{infix}.conda_info.txt.md5",
                f"{infix}.conda_list.txt",
                f"{infix}.conda_list.txt.md5",
                f"{infix}.environment.yaml",
                f"{infix}.environment.yaml.md5",
                f"{infix}.wrapper.py",
                f"{infix}.wrapper.py.md5",
            )
            for library_name in dna
        ]
    bam_stats_text_out = (
        "output/bwa.{library_name}/report/bam_qc/bwa.{library_name}.bam.{stats}.{ext}"
    )
    expected += [
        bam_stats_text_out.format(library_name=library_name, stats=stats, ext=ext)
        for ext in ("txt", "txt.md5")
        for library_name in dna
        for stats in ("bamstats", "flagstats", "idxstats")
    ]
    expected += [
        "output/bwa.{library_name}/report/cov/bwa.{library_name}.{ext}".format(
            library_name=library_name, ext=ext
        )
        for ext in (
            "cov.bw",
            "cov.bw.md5",
            "cov.vcf.gz",
            "cov.vcf.gz.md5",
            "cov.vcf.gz.tbi",
            "cov.vcf.gz.tbi.md5",
            "mq.bw",
            "mq.bw.md5",
        )
        for library_name in dna
    ]
    expected += [
        "output/bwa.{library_name}/report/fingerprint/bwa.{library_name}.{ext}".format(
            library_name=library_name, ext=ext
        )
        for ext in ("npz", "npz.md5")
        for library_name in dna
    ]
    expected += [
        "output/bwa.{library_name}/report/alfred_qc/bwa.{library_name}.{ext}".format(
            library_name=library_name, ext=ext
        )
        for ext in ("alfred.json.gz", "alfred.json.gz.md5")
        for library_name in dna
    ]

    # Check result file construction (rna/star)
    expected += [
        "output/star.{library_name}/out/star.{library_name}.{ext}".format(
            library_name=library_name, ext=ext
        )
        for ext in (
            "bam",
            "bam.bai",
            "bam.md5",
            "bam.bai.md5",
            "GeneCounts.tab",
            "GeneCounts.tab.md5",
            "Junctions.tab",
            "Junctions.tab.md5",
            "toTranscriptome.bam",
            "toTranscriptome.bam.md5",
        )
        for library_name in rna
    ]
    for infix in ("mapping", "ngs_chew_fingerprint"):
        expected += [
            "output/star.{library_name}/log/star.{library_name}.{ext}".format(
                library_name=library_name, ext=ext
            )
            for ext in (
                f"{infix}.log",
                f"{infix}.log.md5",
                f"{infix}.conda_info.txt",
                f"{infix}.conda_info.txt.md5",
                f"{infix}.conda_list.txt",
                f"{infix}.conda_list.txt.md5",
                f"{infix}.environment.yaml",
                f"{infix}.environment.yaml.md5",
                f"{infix}.wrapper.py",
                f"{infix}.wrapper.py.md5",
            )
            for library_name in rna
        ]
    bam_stats_text_out = (
        "output/star.{library_name}/report/bam_qc/star.{library_name}.bam.{stats}.{ext}"
    )
    expected += [
        bam_stats_text_out.format(library_name=library_name, stats=stats, ext=ext)
        for ext in ("txt", "txt.md5")
        for library_name in rna
        for stats in ("bamstats", "flagstats", "idxstats")
    ]
    expected += [
        "output/star.{library_name}/report/fingerprint/star.{library_name}.{ext}".format(
            library_name=library_name, ext=ext
        )
        for ext in ("npz", "npz.md5")
        for library_name in rna
    ]
    expected += [
        "output/star.{library_name}/strandedness/star.{library_name}.{ext}".format(
            library_name=library_name, ext=ext
        )
        for ext in ("decision.json", "decision.json.md5")
        for library_name in rna
    ]
    expected += [
        "output/star.{library_name}/log/star.{library_name}.strandedness.{ext}".format(
            library_name=library_name, ext=ext
        )
        for ext in (
            "log",
            "log.md5",
            "conda_list.txt",
            "conda_list.txt.md5",
            "conda_info.txt",
            "conda_info.txt.md5",
        )
        for library_name in rna
    ]

    assert sorted(ngs_mapping_workflow.get_result_files()) == sorted(expected)<|MERGE_RESOLUTION|>--- conflicted
+++ resolved
@@ -51,12 +51,9 @@
               out_sam_strand_field: ""
             minimap2:
               mapping_threads: 16
-<<<<<<< HEAD
               path_index: /path/to/minimap2/index
-=======
             ngs_chew_fingerprint:
               enabled: true
->>>>>>> 2db384bb
             bam_collect_doc:
               enabled: true
 
