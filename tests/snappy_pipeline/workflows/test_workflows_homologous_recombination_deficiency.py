# -*- coding: utf-8 -*-
"""Tests for the homologous_recombination_deficiency module code"""

import textwrap

import pytest
import ruamel.yaml as ruamel_yaml
from snakemake.io import Wildcards

from snappy_pipeline.workflows.homologous_recombination_deficiency import (
    HomologousRecombinationDeficiencyWorkflow,
)

from .common import get_expected_log_files_dict
from .conftest import patch_module_fs

__author__ = "Eric Blanc"


@pytest.fixture(scope="module")  # otherwise: performance issues
def minimal_config():
    """Return YAML parsing result for configuration"""
    yaml = ruamel_yaml.YAML()
    return yaml.load(
        textwrap.dedent(
            r"""
        static_data_config:
          reference:
            path: /path/to/ref.fa

        step_config:
          ngs_mapping:
            tools:
              dna: [bwa]
            bwa:
              path_index: /path/to/bwa/index.fasta.amb
          somatic_targeted_seq_cnv_calling:
            tools: ['sequenza']
            sequenza: {}
          homologous_recombination_deficiency:
            tools: ['scarHRD']
<<<<<<< HEAD
            path_cnv_calling: SOMATIC_CNV_CALLING
=======
            path_cnv_calling: ../somatic_targeted_seq_cnv_calling  # REQUIRED
            scarHRD:
              genome_name: grch37
>>>>>>> 91b1e384

        data_sets:
          first_batch:
            file: sheet.tsv
            search_patterns:
            - {'left': '*/*/*_R1.fastq.gz', 'right': '*/*/*_R2.fastq.gz'}
            search_paths: ['/path']
            type: matched_cancer
            naming_scheme: only_secondary_id
        """
        ).lstrip()
    )


@pytest.fixture
def homologous_recombination_deficiency_workflow(
    dummy_workflow,
    minimal_config,
    config_lookup_paths,
    work_dir,
    config_paths,
    cancer_sheet_fake_fs,
    aligner_indices_fake_fs,
    mocker,
):
    """Return HomologousRecombinationDeficiencyWorkflow object pre-configured with cancer sheet"""
    # Patch out file-system related things in abstract (the crawling link in step is defined there)
    patch_module_fs("snappy_pipeline.workflows.abstract", cancer_sheet_fake_fs, mocker)
<<<<<<< HEAD

=======
    patch_module_fs("snappy_pipeline.workflows.ngs_mapping", aligner_indices_fake_fs, mocker)
    dummy_workflow.globals = {"cnv_calling": lambda x: "SOMATIC_CNV_CALLING/" + x}
>>>>>>> 91b1e384
    # Construct the workflow object
    return HomologousRecombinationDeficiencyWorkflow(
        dummy_workflow,
        minimal_config,
        config_lookup_paths,
        config_paths,
        work_dir,
    )


# Tests for ScarHRDStepPart ------------------------------------------------------------------


def test_scarHRD_step_part_get_input_files_run(homologous_recombination_deficiency_workflow):
    """Tests ScarHRDStepPart.get_input_files() - run"""
    wildcards = Wildcards(
        fromdict={"mapper": "bwa", "caller": "sequenza", "library_name": "P001-T1-DNA1-WGS1"}
    )
    expected = {
        "done": "work/R_packages/out/scarHRD.done",
        "seqz": "SOMATIC_CNV_CALLING/output/bwa.sequenza.P001-T1-DNA1-WGS1/out/bwa.sequenza.P001-T1-DNA1-WGS1.seqz.gz",
    }
    actual = homologous_recombination_deficiency_workflow.get_input_files("scarHRD", "run")(
        wildcards
    )
    assert actual == expected


def test_scarHRD_step_part_get_output_files_run(homologous_recombination_deficiency_workflow):
    """Tests ScarHRDStepPart.get_output_files() - run"""
    # Define expected
    base_name_out = (
        "work/{mapper}.{caller}.scarHRD.{library_name}/out/{mapper}.{caller}.scarHRD.{library_name}"
    )
    expected = {
        "scarHRD": base_name_out + ".json",
        "scarHRD_md5": base_name_out + ".json.md5",
    }
    # Get actual
    actual = homologous_recombination_deficiency_workflow.get_output_files("scarHRD", "run")
    assert actual == expected


def test_scarHRD_step_part_get_log_file_run(homologous_recombination_deficiency_workflow):
    """Tests ScarHRDStepPart.get_log_file() - run"""
    base_name = (
        "work/{mapper}.{caller}.scarHRD.{library_name}/log/{mapper}.{caller}.scarHRD.{library_name}"
    )
    expected = get_expected_log_files_dict(base_out=base_name)
    actual = homologous_recombination_deficiency_workflow.get_log_file("scarHRD", "run")
    assert actual == expected


def test_scarHRD_step_part_get_resource_usage_run(homologous_recombination_deficiency_workflow):
    """Tests ScarHRDStepPart.get_resource() - run"""
    # Define expected
    expected_dict = {"threads": 1, "time": "24:00:00", "memory": "32G", "partition": "medium"}
    # Evaluate
    for resource, expected in expected_dict.items():
        msg_error = f"Assertion error for resource '{resource}'."
        actual = homologous_recombination_deficiency_workflow.get_resource(
            "scarHRD", "run", resource
        )()
        assert actual == expected, msg_error


def test_scarHRD_step_part_get_output_files_install(homologous_recombination_deficiency_workflow):
    """Tests ScarHRDStepPart.get_output_files() - install"""
    # Define expected
    expected = {"done": "work/R_packages/out/scarHRD.done"}
    # Get actual
    actual = homologous_recombination_deficiency_workflow.get_output_files("scarHRD", "install")
    assert actual == expected


def test_scarHRD_step_part_get_log_file_install(homologous_recombination_deficiency_workflow):
    """Tests ScarHRDStepPart.get_log_file() - install"""
    base_name = "work/R_packages/log/scarHRD"
    expected = get_expected_log_files_dict(base_out=base_name)
    actual = homologous_recombination_deficiency_workflow.get_log_file("scarHRD", "install")
    assert actual == expected


def test_scarHRD_step_part_get_resource_usage_install(homologous_recombination_deficiency_workflow):
    """Tests ScarHRDStepPart.get_resource() - install"""
    # Define expected
    expected_dict = {"threads": 1, "time": "01:00:00", "memory": "2G", "partition": "medium"}
    # Evaluate
    for resource, expected in expected_dict.items():
        msg_error = f"Assertion error for resource '{resource}'."
        actual = homologous_recombination_deficiency_workflow.get_resource(
            "scarHRD", "install", resource
        )()
        assert actual == expected, msg_error


# Tests for SomaticMsiCallingWorkflow --------------------------------------------------------------


def test_homologous_recombination_deficiency_workflow(homologous_recombination_deficiency_workflow):
    """Test simple functionality of the workflow"""
    # Check created sub steps
    expected = ["link_out", "scarHRD"]
    assert list(sorted(homologous_recombination_deficiency_workflow.sub_steps.keys())) == expected
    # Check result file construction
    expected = [
        "output/bwa.sequenza.scarHRD.P001-T1-DNA1-WGS1/out/bwa.sequenza.scarHRD.P001-T1-DNA1-WGS1.json",
        "output/bwa.sequenza.scarHRD.P002-T1-DNA1-WGS1/out/bwa.sequenza.scarHRD.P002-T1-DNA1-WGS1.json",
        "output/bwa.sequenza.scarHRD.P002-T2-DNA1-WGS1/out/bwa.sequenza.scarHRD.P002-T2-DNA1-WGS1.json",
        "output/bwa.sequenza.scarHRD.P001-T1-DNA1-WGS1/out/bwa.sequenza.scarHRD.P001-T1-DNA1-WGS1.json.md5",
        "output/bwa.sequenza.scarHRD.P002-T1-DNA1-WGS1/out/bwa.sequenza.scarHRD.P002-T1-DNA1-WGS1.json.md5",
        "output/bwa.sequenza.scarHRD.P002-T2-DNA1-WGS1/out/bwa.sequenza.scarHRD.P002-T2-DNA1-WGS1.json.md5",
    ]
    expected += [
        f"output/bwa.sequenza.scarHRD.P00{i[0]}-T{i[1]}-DNA1-WGS1/log/bwa.sequenza.scarHRD.P00{i[0]}-T{i[1]}-DNA1-WGS1.{ext}{chksum}"
        for i in ((1, 1), (2, 1), (2, 2))
        for ext in ("log", "conda_list.txt", "conda_info.txt")
        for chksum in ("", ".md5")
    ]
    actual = set(homologous_recombination_deficiency_workflow.get_result_files())
    expected = set(expected)
    assert actual == expected<|MERGE_RESOLUTION|>--- conflicted
+++ resolved
@@ -39,13 +39,9 @@
             sequenza: {}
           homologous_recombination_deficiency:
             tools: ['scarHRD']
-<<<<<<< HEAD
-            path_cnv_calling: SOMATIC_CNV_CALLING
-=======
             path_cnv_calling: ../somatic_targeted_seq_cnv_calling  # REQUIRED
             scarHRD:
               genome_name: grch37
->>>>>>> 91b1e384
 
         data_sets:
           first_batch:
@@ -74,12 +70,8 @@
     """Return HomologousRecombinationDeficiencyWorkflow object pre-configured with cancer sheet"""
     # Patch out file-system related things in abstract (the crawling link in step is defined there)
     patch_module_fs("snappy_pipeline.workflows.abstract", cancer_sheet_fake_fs, mocker)
-<<<<<<< HEAD
+    patch_module_fs("snappy_pipeline.workflows.ngs_mapping", aligner_indices_fake_fs, mocker)
 
-=======
-    patch_module_fs("snappy_pipeline.workflows.ngs_mapping", aligner_indices_fake_fs, mocker)
-    dummy_workflow.globals = {"cnv_calling": lambda x: "SOMATIC_CNV_CALLING/" + x}
->>>>>>> 91b1e384
     # Construct the workflow object
     return HomologousRecombinationDeficiencyWorkflow(
         dummy_workflow,
