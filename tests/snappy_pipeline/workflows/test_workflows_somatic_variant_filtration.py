--- conflicted
+++ resolved
@@ -126,7 +126,6 @@
     assert actual == expected
 
 
-<<<<<<< HEAD
 def test_dkfz_bias_filter_step_part_get_args(somatic_variant_filtration_workflow):
     """Tests DkfzBiasFilterStepPart.get_args()"""
     expected = {"reference": "/path/to/ref.fa"}
@@ -134,8 +133,6 @@
     assert actual == expected
 
 
-=======
->>>>>>> e61999d7
 def test_dkfz_bias_filter_step_part_get_resource_usage(somatic_variant_filtration_workflow):
     """Tests DkfzBiasFilterStepPart.get_resource()"""
     # Define expected
