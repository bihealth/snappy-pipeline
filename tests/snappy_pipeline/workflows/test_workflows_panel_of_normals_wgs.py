# -*- coding: utf-8 -*-
"""Tests for the panel_of_normals workflow module code"""

import textwrap

import pytest
import ruamel.yaml as ruamel_yaml
from snakemake.io import Wildcards

from snappy_pipeline.workflows.panel_of_normals import PanelOfNormalsWorkflow

from .common import get_expected_log_files_dict
from .conftest import patch_module_fs


@pytest.fixture(scope="module")  # otherwise: performance issues
def minimal_config():
    """Return YAML parsing result for (cancer) configuration"""
    yaml = ruamel_yaml.YAML()
    return yaml.load(
        textwrap.dedent(
            r"""
        static_data_config:
          reference:
            path: /path/to/ref.fa
          cosmic:
            path: /path/to/cosmic.vcf.gz
          dbsnp:
            path: /path/to/dbsnp.vcf.gz

        step_config:
          ngs_mapping:
            tools:
              dna: ['bwa']
            bwa:
              path_index: /path/to/bwa/index.fa

          panel_of_normals:
<<<<<<< HEAD
              path_ngs_mapping: NGS_MAPPING
              tools: ['cnvkit']
              cnvkit:
                  path_excluded_regions: ""
                  path_target_regions: ""  # WGS mode
                  path_normals_list: ""
=======
            path_ngs_mapping: NGS_MAPPING/
            tools: ['cnvkit']
            cnvkit:
              path_target_regions: ""  # WGS mode
              path_normals_list: ""
>>>>>>> 91b1e384

        data_sets:
          first_batch:
            file: sheet.tsv
            search_patterns:
            - {'left': '*/*/*_R1.fastq.gz', 'right': '*/*/*_R2.fastq.gz'}
            search_paths: ['/path']
            type: matched_cancer
            naming_scheme: only_secondary_id
        """
        ).lstrip()
    )


@pytest.fixture
def panel_of_normals_workflow(
    dummy_workflow,
    minimal_config,
    config_lookup_paths,
    work_dir,
    config_paths,
    cancer_sheet_fake_fs,
    aligner_indices_fake_fs,
    mocker,
):
    """Return PanelOfNormalsWorkflow object pre-configured with germline sheet"""
    # Patch out file-system related things in abstract (the crawling link in step is defined there)
    patch_module_fs("snappy_pipeline.workflows.abstract", cancer_sheet_fake_fs, mocker)
<<<<<<< HEAD

=======
    patch_module_fs("snappy_pipeline.workflows.ngs_mapping", aligner_indices_fake_fs, mocker)
    # Update the "globals" attribute of the mock workflow (snakemake.workflow.Workflow) so we
    # can obtain paths from the function as if we really had a NGSMappingPipelineStep there
    dummy_workflow.globals = {"ngs_mapping": lambda x: "NGS_MAPPING/" + x}
>>>>>>> 91b1e384
    # Construct the workflow object
    return PanelOfNormalsWorkflow(
        dummy_workflow,
        minimal_config,
        config_lookup_paths,
        config_paths,
        work_dir,
    )


# Tests for CnvkitStepPart ------------------------------------------------------------------------


def test_cnvkit_step_part_get_input_files_target(panel_of_normals_workflow):
    """Tests CnvkitStepPart._get_input_files_target()"""
    wildcards = Wildcards(
        fromdict={
            "mapper": "bwa",
        }
    )
    expected = {
        "bams": [
            "NGS_MAPPING/output/bwa.P001-N1-DNA1-WGS1/out/bwa.P001-N1-DNA1-WGS1.bam",
            "NGS_MAPPING/output/bwa.P002-N1-DNA1-WGS1/out/bwa.P002-N1-DNA1-WGS1.bam",
        ],
        "bais": [
            "NGS_MAPPING/output/bwa.P001-N1-DNA1-WGS1/out/bwa.P001-N1-DNA1-WGS1.bam.bai",
            "NGS_MAPPING/output/bwa.P002-N1-DNA1-WGS1/out/bwa.P002-N1-DNA1-WGS1.bam.bai",
        ],
    }
    actual = panel_of_normals_workflow.get_input_files("cnvkit", "target")(wildcards)
    assert actual == expected


def test_cnvkit_step_part_get_input_files_antitarget(panel_of_normals_workflow):
    """Tests CnvkitStepPart._get_input_files_antitarget()"""
    wildcards = Wildcards(
        fromdict={
            "mapper": "bwa",
        }
    )
    actual = panel_of_normals_workflow.get_input_files("cnvkit", "antitarget")(wildcards)
    assert actual == {}


def test_cnvkit_step_part_get_input_files_coverage(panel_of_normals_workflow):
    """Tests CnvkitStepPart._get_input_files_coverage()"""
    wildcards = Wildcards(
        fromdict={
            "mapper": "bwa",
            "normal_library": "P001-N1-DNA1-WGS1",
        }
    )
    expected = {
        "bam": "NGS_MAPPING/output/bwa.P001-N1-DNA1-WGS1/out/bwa.P001-N1-DNA1-WGS1.bam",
        "bai": "NGS_MAPPING/output/bwa.P001-N1-DNA1-WGS1/out/bwa.P001-N1-DNA1-WGS1.bam.bai",
        "target": "work/bwa.cnvkit/out/bwa.cnvkit.target.bed",
        "antitarget": "work/bwa.cnvkit/out/bwa.cnvkit.antitarget.bed",
    }
    actual = panel_of_normals_workflow.get_input_files("cnvkit", "coverage")(wildcards)
    assert actual == expected


def test_cnvkit_step_part_get_input_files_create_panel(panel_of_normals_workflow):
    """Tests CvnkitStepPart._get_input_files_create_panel()"""
    wildcards = Wildcards(
        fromdict={
            "mapper": "bwa",
        }
    )
    expected = {
        "target": [
            "work/bwa.cnvkit/out/bwa.cnvkit.P001-N1-DNA1-WGS1.targetcoverage.cnn",
            "work/bwa.cnvkit/out/bwa.cnvkit.P002-N1-DNA1-WGS1.targetcoverage.cnn",
        ],
        "antitarget": [
            "work/bwa.cnvkit/out/bwa.cnvkit.P001-N1-DNA1-WGS1.antitargetcoverage.cnn",
            "work/bwa.cnvkit/out/bwa.cnvkit.P002-N1-DNA1-WGS1.antitargetcoverage.cnn",
        ],
        "logs": [
            "work/bwa.cnvkit/log/bwa.cnvkit.P001-N1-DNA1-WGS1.coverage.log",
            "work/bwa.cnvkit/log/bwa.cnvkit.P001-N1-DNA1-WGS1.coverage.conda_list.txt",
            "work/bwa.cnvkit/log/bwa.cnvkit.P001-N1-DNA1-WGS1.coverage.conda_info.txt",
            "work/bwa.cnvkit/log/bwa.cnvkit.P002-N1-DNA1-WGS1.coverage.log",
            "work/bwa.cnvkit/log/bwa.cnvkit.P002-N1-DNA1-WGS1.coverage.conda_list.txt",
            "work/bwa.cnvkit/log/bwa.cnvkit.P002-N1-DNA1-WGS1.coverage.conda_info.txt",
        ],
    }
    actual = panel_of_normals_workflow.get_input_files("cnvkit", "create_panel")(wildcards)
    assert actual == expected


def test_cnvkit_step_part_get_input_files_report(panel_of_normals_workflow):
    """Tests CvnkitStepPart._get_input_files_report()"""
    wildcards = Wildcards(
        fromdict={
            "mapper": "bwa",
        }
    )
    expected = {
        "target": [
            "work/bwa.cnvkit/out/bwa.cnvkit.P001-N1-DNA1-WGS1.targetcoverage.cnn",
            "work/bwa.cnvkit/out/bwa.cnvkit.P002-N1-DNA1-WGS1.targetcoverage.cnn",
        ],
        "antitarget": [
            "work/bwa.cnvkit/out/bwa.cnvkit.P001-N1-DNA1-WGS1.antitargetcoverage.cnn",
            "work/bwa.cnvkit/out/bwa.cnvkit.P002-N1-DNA1-WGS1.antitargetcoverage.cnn",
        ],
    }
    actual = panel_of_normals_workflow.get_input_files("cnvkit", "report")(wildcards)
    assert actual == expected


def test_cnvkit_step_part_get_output_files_target(panel_of_normals_workflow):
    """Tests CvnkitStepPart._get_output_files_target()"""
    expected = {
        "target": "work/{mapper}.cnvkit/out/{mapper}.cnvkit.target.bed",
        "target_md5": "work/{mapper}.cnvkit/out/{mapper}.cnvkit.target.bed.md5",
    }
    actual = panel_of_normals_workflow.get_output_files("cnvkit", "target")
    assert actual == expected


def test_cnvkit_step_part_get_output_files_antitarget(panel_of_normals_workflow):
    """Tests CvnkitStepPart._get_output_files_antitarget()"""
    expected = {
        "antitarget": "work/{mapper}.cnvkit/out/{mapper}.cnvkit.antitarget.bed",
        "antitarget_md5": "work/{mapper}.cnvkit/out/{mapper}.cnvkit.antitarget.bed.md5",
    }
    actual = panel_of_normals_workflow.get_output_files("cnvkit", "antitarget")
    assert actual == expected


def test_cnvkit_step_part_get_output_files_coverage(panel_of_normals_workflow):
    """Tests CvnkitStepPart._get_output_files_coverage()"""
    expected = {
        "target": "work/{mapper}.cnvkit/out/{mapper}.cnvkit.{normal_library}.targetcoverage.cnn",
        "target_md5": "work/{mapper}.cnvkit/out/{mapper}.cnvkit.{normal_library}.targetcoverage.cnn.md5",
        "antitarget": "work/{mapper}.cnvkit/out/{mapper}.cnvkit.{normal_library}.antitargetcoverage.cnn",
        "antitarget_md5": "work/{mapper}.cnvkit/out/{mapper}.cnvkit.{normal_library}.antitargetcoverage.cnn.md5",
    }
    actual = panel_of_normals_workflow.get_output_files("cnvkit", "coverage")
    assert actual == expected


def test_cnvkit_step_part_get_output_files_create_panel(panel_of_normals_workflow):
    """Tests CvnkitStepPart._get_output_files_create_panel()"""
    expected = {
        "panel": "work/{mapper}.cnvkit/out/{mapper}.cnvkit.panel_of_normals.cnn",
        "panel_md5": "work/{mapper}.cnvkit/out/{mapper}.cnvkit.panel_of_normals.cnn.md5",
        "log": "work/{mapper}.cnvkit/log/{mapper}.cnvkit.merged.tar.gz",
        "log_md5": "work/{mapper}.cnvkit/log/{mapper}.cnvkit.merged.tar.gz.md5",
    }
    actual = panel_of_normals_workflow.get_output_files("cnvkit", "create_panel")
    assert actual == expected


def test_cnvkit_step_part_get_output_files_report(panel_of_normals_workflow):
    """Tests CvnkitStepPart._get_output_files_report()"""
    expected = {
        "sex": "work/{mapper}.cnvkit/report/{mapper}.cnvkit.sex.tsv",
        "sex_md5": "work/{mapper}.cnvkit/report/{mapper}.cnvkit.sex.tsv.md5",
        "metrics": "work/{mapper}.cnvkit/report/{mapper}.cnvkit.metrics.tsv",
        "metrics_md5": "work/{mapper}.cnvkit/report/{mapper}.cnvkit.metrics.tsv.md5",
    }
    actual = panel_of_normals_workflow.get_output_files("cnvkit", "report")
    assert actual == expected


def test_cnvkit_step_part_get_log_file_target(panel_of_normals_workflow):
    """Tests CvnkitStepPart._get_log_files_target()"""
    base_name_out = "work/{mapper}.cnvkit/log/{mapper}.cnvkit.target"
    expected = get_expected_log_files_dict(base_out=base_name_out)
    actual = panel_of_normals_workflow.get_log_file("cnvkit", "target")
    assert actual == expected


def test_cnvkit_step_part_get_log_file_antitarget(panel_of_normals_workflow):
    """Tests CvnkitStepPart._get_log_files_antitarget()"""
    base_name_out = "work/{mapper}.cnvkit/log/{mapper}.cnvkit.antitarget"
    expected = get_expected_log_files_dict(base_out=base_name_out)
    actual = panel_of_normals_workflow.get_log_file("cnvkit", "antitarget")
    assert actual == expected


def test_cnvkit_step_part_get_log_file_coverage(panel_of_normals_workflow):
    """Tests CvnkitStepPart._get_log_files_coverage()"""
    base_name_out = "work/{mapper}.cnvkit/log/{mapper}.cnvkit.{normal_library}.coverage"
    expected = get_expected_log_files_dict(base_out=base_name_out)
    actual = panel_of_normals_workflow.get_log_file("cnvkit", "coverage")
    assert actual == expected


def test_cnvkit_step_part_get_log_file_create_panel(panel_of_normals_workflow):
    """Tests CvnkitStepPart._get_log_files_create_panel()"""
    base_name_out = "work/{mapper}.cnvkit/log/{mapper}.cnvkit.panel_of_normals"
    expected = get_expected_log_files_dict(base_out=base_name_out)
    actual = panel_of_normals_workflow.get_log_file("cnvkit", "create_panel")
    assert actual == expected


def test_cnvkit_step_part_get_log_file_report(panel_of_normals_workflow):
    """Tests CvnkitStepPart._get_log_files_report()"""
    base_name_out = "work/{mapper}.cnvkit/log/{mapper}.cnvkit.report"
    expected = get_expected_log_files_dict(base_out=base_name_out)
    actual = panel_of_normals_workflow.get_log_file("cnvkit", "report")
    assert actual == expected


def test_cnvkit_step_part_get_resource_usage(panel_of_normals_workflow):
    """Tests CvnkitStepPart.get_resource_usage()"""
    # Define expected: default defined workflow.abstract
    target_expected_dict = {
        "threads": 2,
        "time": "02:00:00",
        "memory": "8G",
        "partition": "medium",
    }
    antitarget_expected_dict = {
        "threads": 2,
        "time": "02:00:00",
        "memory": "8G",
        "partition": "medium",
    }
    coverage_expected_dict = {
        "threads": 8,
        "time": "02:00:00",
        "memory": "16G",
        "partition": "medium",
    }
    reference_expected_dict = {
        "threads": 2,
        "time": "02:00:00",
        "memory": "16G",
        "partition": "medium",
    }
    report_expected_dict = {
        "threads": 2,
        "time": "02:00:00",
        "memory": "16G",
        "partition": "medium",
    }

    # Evaluate action `target`
    for resource, expected in target_expected_dict.items():
        msg_error = f"Assertion error for resource '{resource}' for action 'target'."
        actual = panel_of_normals_workflow.get_resource("cnvkit", "target", resource)()
        assert actual == expected, msg_error

    # Evaluate action `antitarget`
    for resource, expected in antitarget_expected_dict.items():
        msg_error = f"Assertion error for resource '{resource}' for action 'antitarget'."
        actual = panel_of_normals_workflow.get_resource("cnvkit", "antitarget", resource)()
        assert actual == expected, msg_error

    # Evaluate action `coverage`
    for resource, expected in coverage_expected_dict.items():
        msg_error = f"Assertion error for resource '{resource}' for action 'coverage'."
        actual = panel_of_normals_workflow.get_resource("cnvkit", "coverage", resource)()
        assert actual == expected, msg_error

    # Evaluate action `create_panel`
    for resource, expected in reference_expected_dict.items():
        msg_error = f"Assertion error for resource '{resource}' for action 'create_panel'."
        actual = panel_of_normals_workflow.get_resource("cnvkit", "create_panel", resource)()
        assert actual == expected, msg_error

    # Evaluate action `report`
    for resource, expected in report_expected_dict.items():
        msg_error = f"Assertion error for resource '{resource}' for action 'report'."
        actual = panel_of_normals_workflow.get_resource("cnvkit", "report", resource)()
        assert actual == expected, msg_error


# PanelOfNormalsWorkflow  --------------------------------------------------------------------------


def test_panel_of_normals_workflow(panel_of_normals_workflow):
    """Test simple functionality of the workflow"""
    # Check created sub steps
    expected = ["access", "cnvkit", "link_out", "mutect2", "purecn"]
    actual = list(sorted(panel_of_normals_workflow.sub_steps.keys()))
    assert actual == expected
    expected = []

    # Now for basic cnvkit files (panel of normal only)
    tpl = "output/{mapper}.cnvkit/out/{mapper}.cnvkit.panel_of_normals.{ext}"
    expected += [
        tpl.format(mapper=mapper, ext=ext) for ext in ("cnn", "cnn.md5") for mapper in ("bwa",)
    ]
    tpl = "output/{mapper}.cnvkit/out/{mapper}.cnvkit.{substep}.{ext}"
    for substep in ("target", "antitarget"):
        expected += [
            tpl.format(substep=substep, mapper=mapper, ext=ext)
            for ext in ("bed", "bed.md5")
            for mapper in ("bwa",)
        ]
    tpl = "output/{mapper}.cnvkit/report/{mapper}.cnvkit.{substep}.{ext}"
    for substep in ("sex", "metrics"):
        expected += [
            tpl.format(substep=substep, mapper=mapper, ext=ext)
            for ext in ("tsv", "tsv.md5")
            for mapper in ("bwa",)
        ]
    # add log files
    tpl = "output/{mapper}.cnvkit/log/{mapper}.cnvkit.{substep}"
    for substep in ("target", "antitarget", "panel_of_normals", "report"):
        for mapper in ("bwa",):
            expected += get_expected_log_files_dict(
                base_out=tpl.format(mapper=mapper, substep=substep)
            ).values()
    # add merged log
    tpl = "output/{mapper}.cnvkit/log/{mapper}.cnvkit.merged.tar.gz{chksum}"
    for mapper in ("bwa",):
        for chksum in ("", ".md5"):
            expected += [tpl.format(mapper=mapper, chksum=chksum)]

    expected = list(sorted(expected))
    actual = list(sorted(panel_of_normals_workflow.get_result_files()))
    assert actual == expected<|MERGE_RESOLUTION|>--- conflicted
+++ resolved
@@ -36,20 +36,11 @@
               path_index: /path/to/bwa/index.fa
 
           panel_of_normals:
-<<<<<<< HEAD
-              path_ngs_mapping: NGS_MAPPING
-              tools: ['cnvkit']
-              cnvkit:
-                  path_excluded_regions: ""
-                  path_target_regions: ""  # WGS mode
-                  path_normals_list: ""
-=======
             path_ngs_mapping: NGS_MAPPING/
             tools: ['cnvkit']
             cnvkit:
               path_target_regions: ""  # WGS mode
               path_normals_list: ""
->>>>>>> 91b1e384
 
         data_sets:
           first_batch:
@@ -78,14 +69,8 @@
     """Return PanelOfNormalsWorkflow object pre-configured with germline sheet"""
     # Patch out file-system related things in abstract (the crawling link in step is defined there)
     patch_module_fs("snappy_pipeline.workflows.abstract", cancer_sheet_fake_fs, mocker)
-<<<<<<< HEAD
-
-=======
     patch_module_fs("snappy_pipeline.workflows.ngs_mapping", aligner_indices_fake_fs, mocker)
-    # Update the "globals" attribute of the mock workflow (snakemake.workflow.Workflow) so we
-    # can obtain paths from the function as if we really had a NGSMappingPipelineStep there
-    dummy_workflow.globals = {"ngs_mapping": lambda x: "NGS_MAPPING/" + x}
->>>>>>> 91b1e384
+
     # Construct the workflow object
     return PanelOfNormalsWorkflow(
         dummy_workflow,
