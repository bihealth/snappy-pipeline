# -*- coding: utf-8 -*-
"""Tests for the somatic_purity_ploidy_estimate workflow module code"""

import copy
import textwrap

import pytest
import ruamel.yaml as ruamel_yaml
from snakemake.io import Wildcards

from snappy_pipeline.workflows.somatic_purity_ploidy_estimate import (
    SomaticPurityPloidyEstimateWorkflow,
)

from .conftest import patch_module_fs


@pytest.fixture(scope="module")  # otherwise: performance issues
def minimal_config():
    """Return YAML parsing result for configuration"""
    yaml = ruamel_yaml.YAML()
    return yaml.load(
        textwrap.dedent(
            r"""
        static_data_config:
          reference:
            path: /path/to/ref.fa

        step_config:
          ngs_mapping:
            tools:
              dna: ['bwa']
            bwa:
              path_index: /path/to/bwa/index.fasta

          somatic_purity_ploidy_estimate:
            tools: ['ascat']
            tool_cnv_calling: cnvetti
<<<<<<< HEAD
            path_somatic_targeted_seq_cnv_calling: SOMATIC_CNV_CALLING
            path_ngs_mapping: NGS_MAPPING
=======
            path_somatic_targeted_seq_cnv_calling: ../somatic_targeted_seq_cnv_calling
            ascat:
              b_af_loci: DUMMY
>>>>>>> 91b1e384

        data_sets:
          first_batch:
            file: sheet.tsv
            search_patterns:
            - {'left': '*/*/*_R1.fastq.gz', 'right': '*/*/*_R2.fastq.gz'}
            search_paths: ['/path']
            type: matched_cancer
            naming_scheme: only_secondary_id
        """
        ).lstrip()
    )


@pytest.fixture
def minimal_config_copywritter(minimal_config):
    """Returns minimum configuration file with copywritter as the CNV caller."""
    minimal_config_adjusted = copy.deepcopy(minimal_config)
    minimal_config_adjusted["step_config"]["somatic_purity_ploidy_estimate"]["tool_cnv_calling"] = (
        "copywriter"
    )
    return minimal_config_adjusted


@pytest.fixture
def somatic_purity_ploidy_estimate_workflow(
    dummy_workflow,
    minimal_config,
    config_lookup_paths,
    work_dir,
    config_paths,
    cancer_sheet_fake_fs,
    aligner_indices_fake_fs,
    mocker,
):
    """Return SomaticPurityPloidyEstimateWorkflow object pre-configured with cancer sheet"""
    # Patch out file-system related things in abstract (the crawling link in step is defined there)
    patch_module_fs("snappy_pipeline.workflows.abstract", cancer_sheet_fake_fs, mocker)
<<<<<<< HEAD

=======
    patch_module_fs("snappy_pipeline.workflows.ngs_mapping", aligner_indices_fake_fs, mocker)
    dummy_workflow.globals = {"ngs_mapping": lambda x: "NGS_MAPPING/" + x}
>>>>>>> 91b1e384
    # Construct the workflow object
    return SomaticPurityPloidyEstimateWorkflow(
        dummy_workflow,
        minimal_config,
        config_lookup_paths,
        config_paths,
        work_dir,
    )


@pytest.fixture
def somatic_purity_ploidy_estimate_workflow_w_copywriter(
    dummy_workflow,
    minimal_config_copywritter,
    config_lookup_paths,
    work_dir,
    config_paths,
    cancer_sheet_fake_fs,
    aligner_indices_fake_fs,
    mocker,
):
    """Return SomaticPurityPloidyEstimateWorkflow object pre-configured with cancer sheet"""
    # Patch out file-system related things in abstract (the crawling link in step is defined there)
    patch_module_fs("snappy_pipeline.workflows.abstract", cancer_sheet_fake_fs, mocker)
<<<<<<< HEAD

=======
    patch_module_fs("snappy_pipeline.workflows.ngs_mapping", aligner_indices_fake_fs, mocker)
    dummy_workflow.globals = {
        "ngs_mapping": lambda x: "NGS_MAPPING/" + x,
        "somatic_targeted_seq_cnv_calling": lambda x: "SOMATIC_CNV_CALLING/" + x,
    }
>>>>>>> 91b1e384
    # Construct the workflow object
    return SomaticPurityPloidyEstimateWorkflow(
        dummy_workflow,
        minimal_config_copywritter,
        config_lookup_paths,
        config_paths,
        work_dir,
    )


# Tests for AscatStepPart --------------------------------------------------------------------------


def test_ascat_step_part_get_input_files_baf_tumor(somatic_purity_ploidy_estimate_workflow):
    """Tests AscatStepPart._get_input_files_baf_tumor()"""
    wildcards = Wildcards(fromdict={"tumor_library_name": "P001-T1-DNA1-WGS1", "mapper": "bwa"})
    expected = {
        "bam": "NGS_MAPPING/output/bwa.P001-T1-DNA1-WGS1/out/bwa.P001-T1-DNA1-WGS1.bam",
        "bai": "NGS_MAPPING/output/bwa.P001-T1-DNA1-WGS1/out/bwa.P001-T1-DNA1-WGS1.bam.bai",
    }
    actual = somatic_purity_ploidy_estimate_workflow.get_input_files("ascat", "baf_tumor")(
        wildcards
    )
    assert actual == expected


def test_ascat_step_part_get_input_files_baf_normal(somatic_purity_ploidy_estimate_workflow):
    """Tests AscatStepPart._get_input_files_baf_normal()"""
    wildcards = Wildcards(fromdict={"normal_library_name": "P001-N1-DNA1-WGS1", "mapper": "bwa"})
    expected = {
        "bam": "NGS_MAPPING/output/bwa.P001-N1-DNA1-WGS1/out/bwa.P001-N1-DNA1-WGS1.bam",
        "bai": "NGS_MAPPING/output/bwa.P001-N1-DNA1-WGS1/out/bwa.P001-N1-DNA1-WGS1.bam.bai",
    }
    actual = somatic_purity_ploidy_estimate_workflow.get_input_files("ascat", "baf_normal")(
        wildcards
    )
    assert actual == expected


def test_ascat_step_part_get_input_files_cnv_tumor(somatic_purity_ploidy_estimate_workflow):
    """Tests AscatStepPart._get_input_files_cnv_tumor()"""
    wildcards = Wildcards(fromdict={"tumor_library_name": "P001-T1-DNA1-WGS1", "mapper": "bwa"})
    expected = {
        "bam": "NGS_MAPPING/output/bwa.P001-T1-DNA1-WGS1/out/bwa.P001-T1-DNA1-WGS1.bam",
        "bai": "NGS_MAPPING/output/bwa.P001-T1-DNA1-WGS1/out/bwa.P001-T1-DNA1-WGS1.bam.bai",
    }
    actual = somatic_purity_ploidy_estimate_workflow.get_input_files("ascat", "cnv_tumor")(
        wildcards
    )
    assert actual == expected


def test_ascat_step_part_get_input_files_cnv_normal(somatic_purity_ploidy_estimate_workflow):
    """Tests AscatStepPart._get_input_files_cnv_normal()"""
    wildcards = Wildcards(fromdict={"normal_library_name": "P001-N1-DNA1-WGS1", "mapper": "bwa"})
    expected = {
        "bam": "NGS_MAPPING/output/bwa.P001-N1-DNA1-WGS1/out/bwa.P001-N1-DNA1-WGS1.bam",
        "bai": "NGS_MAPPING/output/bwa.P001-N1-DNA1-WGS1/out/bwa.P001-N1-DNA1-WGS1.bam.bai",
    }
    actual = somatic_purity_ploidy_estimate_workflow.get_input_files("ascat", "cnv_normal")(
        wildcards
    )
    assert actual == expected


def test_ascat_step_part_get_input_files_cnv_tumor_wes(
    somatic_purity_ploidy_estimate_workflow_w_copywriter,
):
    """Tests AscatStepPart._get_input_files_cnv_tumor_wes()"""
    wildcards = Wildcards(fromdict={"tumor_library_name": "P001-T1-DNA1-WGS1", "mapper": "bwa"})
    expected = {
        "bins": (
            "SOMATIC_CNV_CALLING/work/bwa.copywriter.P001-T1-DNA1-WGS1/out/"
            "bwa.copywriter.P001-T1-DNA1-WGS1_bins.txt"
        )
    }
    actual = somatic_purity_ploidy_estimate_workflow_w_copywriter.get_input_files(
        "ascat", "cnv_tumor_wes"
    )(wildcards)
    assert actual == expected


def test_ascat_step_part_get_input_files_cnv_normal_wes(
    somatic_purity_ploidy_estimate_workflow_w_copywriter,
):
    """Tests AscatStepPart._get_input_files_cnv_normal_wes()"""
    wildcards = Wildcards(fromdict={"normal_library_name": "P001-N1-DNA1-WGS1", "mapper": "bwa"})
    expected = {
        "bins": (
            "SOMATIC_CNV_CALLING/work/bwa.copywriter.P001-T1-DNA1-WGS1/out/"
            "bwa.copywriter.P001-T1-DNA1-WGS1_bins.txt"
        )
    }
    actual = somatic_purity_ploidy_estimate_workflow_w_copywriter.get_input_files(
        "ascat", "cnv_normal_wes"
    )(wildcards)
    assert actual == expected


def test_ascat_step_part_get_output_files_baf_tumor(somatic_purity_ploidy_estimate_workflow):
    """Tests AscatStepPart._get_output_files_baf_tumor()"""
    expected = {
        "txt": (
            "work/{mapper}.ascat_baf_tumor.{tumor_library_name}/out/"
            "{mapper}.ascat_baf_tumor.{tumor_library_name}.txt"
        )
    }
    actual = somatic_purity_ploidy_estimate_workflow.get_output_files("ascat", "baf_tumor")
    assert actual == expected


def test_ascat_step_part_get_output_files_baf_normal(somatic_purity_ploidy_estimate_workflow):
    """Tests AscatStepPart._get_output_files_baf_normal()"""
    expected = {
        "txt": (
            "work/{mapper}.ascat_baf_normal.{normal_library_name}/out/"
            "{mapper}.ascat_baf_normal.{normal_library_name}.txt"
        )
    }
    actual = somatic_purity_ploidy_estimate_workflow.get_output_files("ascat", "baf_normal")
    assert actual == expected


def test_ascat_step_part_get_output_files_cnv_tumor(somatic_purity_ploidy_estimate_workflow):
    """Tests AscatStepPart._get_output_files_cnv_tumor()"""
    expected = {
        "txt": (
            "work/{mapper}.ascat_cnv_tumor.{tumor_library_name}/out/"
            "{mapper}.ascat_cnv_tumor.{tumor_library_name}.txt"
        )
    }
    actual = somatic_purity_ploidy_estimate_workflow.get_output_files("ascat", "cnv_tumor")
    assert actual == expected


def test_ascat_step_part_get_output_files_cnv_normal(somatic_purity_ploidy_estimate_workflow):
    """Tests AscatStepPart._get_output_files_cnv_normal()"""
    expected = {
        "txt": (
            "work/{mapper}.ascat_cnv_normal.{normal_library_name}/out/"
            "{mapper}.ascat_cnv_normal.{normal_library_name}.txt"
        )
    }
    actual = somatic_purity_ploidy_estimate_workflow.get_output_files("ascat", "cnv_normal")
    assert actual == expected


def test_ascat_step_part_get_log_file(somatic_purity_ploidy_estimate_workflow):
    """Tests AscatStepPart.get_log_file()"""
    # Set test cases
    base_out = (
        "work/{{mapper}}.ascat{action}.{library_type}/log/"
        "{{mapper}}.ascat{action}.{library_type}.log"
    )
    actions_and_type_dict = {
        "baf_tumor": ("_baf_tumor", "{tumor_library_name}"),
        "baf_normal": ("_baf_normal", "{normal_library_name}"),
        "cnv_tumor": ("_cnv_tumor", "{tumor_library_name}"),
        "cnv_normal": ("_cnv_normal", "{normal_library_name}"),
        "run_ascat": ("", "{tumor_library_name}"),
    }
    # Evaluate all actions
    for action, input_ in actions_and_type_dict.items():
        err_msg = f"Assert error for action '{action}'."
        expected = {"log": base_out.format(action=input_[0], library_type=input_[1])}
        actual = somatic_purity_ploidy_estimate_workflow.get_log_file("ascat", action)
        assert actual == expected, err_msg


def test_ascat_step_part_get_resource_usage(somatic_purity_ploidy_estimate_workflow):
    """Tests AscatStepPart.get_resource()"""
    # All available actions
    actions = (
        "baf_tumor",
        "baf_normal",
        "cnv_tumor",
        "cnv_normal",
        "cnv_tumor_wes",
        "cnv_normal_wes",
        "run_ascat",
    )
    # Define expected
    expected_dict = {"threads": 8, "time": "2-00:00:00", "memory": "81920M", "partition": "medium"}
    # Evaluate
    for action in actions:
        for resource, expected in expected_dict.items():
            msg_error = f"Assertion error for resource '{resource}' for action '{action}'."
            actual = somatic_purity_ploidy_estimate_workflow.get_resource(
                "ascat", action, resource
            )()
            assert actual == expected, msg_error


# Tests for SomaticPurityPloidyEstimateWorkflow ----------------------------------------------------


def test_somatic_purity_ploidy_estimate_workflow(somatic_purity_ploidy_estimate_workflow):
    """Test simple functionality of the workflow"""
    # Check created sub steps
    expected = ["ascat", "link_out"]
    actual = list(sorted(somatic_purity_ploidy_estimate_workflow.sub_steps.keys()))
    assert actual == expected

    # Check result file construction
    expected = [
        "output/bwa.ascat.P002-T2-DNA1-WGS1/out/.done",
        "output/bwa.ascat.P002-T1-DNA1-WGS1/out/.done",
        "output/bwa.ascat.P001-T1-DNA1-WGS1/out/.done",
    ]
    expected = set(expected)
    actual = set(somatic_purity_ploidy_estimate_workflow.get_result_files())
    assert actual == expected<|MERGE_RESOLUTION|>--- conflicted
+++ resolved
@@ -36,14 +36,9 @@
           somatic_purity_ploidy_estimate:
             tools: ['ascat']
             tool_cnv_calling: cnvetti
-<<<<<<< HEAD
-            path_somatic_targeted_seq_cnv_calling: SOMATIC_CNV_CALLING
-            path_ngs_mapping: NGS_MAPPING
-=======
             path_somatic_targeted_seq_cnv_calling: ../somatic_targeted_seq_cnv_calling
             ascat:
               b_af_loci: DUMMY
->>>>>>> 91b1e384
 
         data_sets:
           first_batch:
@@ -82,12 +77,8 @@
     """Return SomaticPurityPloidyEstimateWorkflow object pre-configured with cancer sheet"""
     # Patch out file-system related things in abstract (the crawling link in step is defined there)
     patch_module_fs("snappy_pipeline.workflows.abstract", cancer_sheet_fake_fs, mocker)
-<<<<<<< HEAD
-
-=======
     patch_module_fs("snappy_pipeline.workflows.ngs_mapping", aligner_indices_fake_fs, mocker)
-    dummy_workflow.globals = {"ngs_mapping": lambda x: "NGS_MAPPING/" + x}
->>>>>>> 91b1e384
+
     # Construct the workflow object
     return SomaticPurityPloidyEstimateWorkflow(
         dummy_workflow,
@@ -112,15 +103,8 @@
     """Return SomaticPurityPloidyEstimateWorkflow object pre-configured with cancer sheet"""
     # Patch out file-system related things in abstract (the crawling link in step is defined there)
     patch_module_fs("snappy_pipeline.workflows.abstract", cancer_sheet_fake_fs, mocker)
-<<<<<<< HEAD
-
-=======
     patch_module_fs("snappy_pipeline.workflows.ngs_mapping", aligner_indices_fake_fs, mocker)
-    dummy_workflow.globals = {
-        "ngs_mapping": lambda x: "NGS_MAPPING/" + x,
-        "somatic_targeted_seq_cnv_calling": lambda x: "SOMATIC_CNV_CALLING/" + x,
-    }
->>>>>>> 91b1e384
+
     # Construct the workflow object
     return SomaticPurityPloidyEstimateWorkflow(
         dummy_workflow,
