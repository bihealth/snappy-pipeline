--- conflicted
+++ resolved
@@ -41,16 +41,10 @@
             - scalpel
             scalpel:
               path_target_regions: /path/to/target/regions.bed
-<<<<<<< HEAD
-
-          somatic_variant_annotation:
-            path_somatic_variant_calling: SOMATIC_VARIANT_CALLING
-=======
             mutect: {}
 
           somatic_variant_annotation:
             path_somatic_variant_calling: /path/to/somatic_variant_calling
->>>>>>> 91b1e384
             tools: ["jannovar", "vep"]
             jannovar:
               dbnsfp: {}
@@ -86,17 +80,8 @@
     """Return SomaticVariantAnnotationWorkflow object pre-configured with cancer sheet"""
     # Patch out file-system related things in abstract (the crawling link in step is defined there)
     patch_module_fs("snappy_pipeline.workflows.abstract", cancer_sheet_fake_fs, mocker)
-<<<<<<< HEAD
-
-=======
     patch_module_fs("snappy_pipeline.workflows.ngs_mapping", aligner_indices_fake_fs, mocker)
-    # Update the "globals" attribute of the mock workflow (snakemake.workflow.Workflow) so we
-    # can obtain paths from the function as if we really had a NGSMappingPipelineStep there
-    dummy_workflow.globals = {
-        "ngs_mapping": lambda x: "NGS_MAPPING/" + x,
-        "somatic_variant_calling": lambda x: "SOMATIC_VARIANT_CALLING/" + x,
-    }
->>>>>>> 91b1e384
+
     # Construct the workflow object
     return SomaticVariantAnnotationWorkflow(
         dummy_workflow,
