# -*- coding: utf-8 -*-
"""Tests for the gene_expression_report workflow module code"""

import textwrap

import pytest
import ruamel.yaml as ruamel_yaml

from snappy_pipeline.workflows.gene_expression_report import GeneExpressionReportWorkflow

from .conftest import patch_module_fs


@pytest.fixture(scope="module")  # otherwise: performance issues
def minimal_config():
    """Return YAML parsing result for (germline) configuration"""
    yaml = ruamel_yaml.YAML()
    return yaml.load(
        textwrap.dedent(
            r"""
        static_data_config:
          reference:
            path: /path/to/ref.fa

        step_config:
          ngs_mapping:
            tools:
              rna: ['star']
            star:
              path_index: /path/to/star/index

          gene_expression_quantification:
            path_ngs_mapping: ../ngs_mapping
            tools: ['strandedness']
            strandedness:
              path_exon_bed: /path/to/exon.bed

          gene_expression_report:
            path_gene_expression_quantification: GENE_EXPRESSION_QUANTIFICATION

        data_sets:
          first_batch:
            file: sheet.tsv
            search_patterns:
            - {'left': '*/*/*_R1.fastq.gz', 'right': '*/*/*_R2.fastq.gz'}
            search_paths: ['/path']
            type: matched_cancer
            naming_scheme: only_secondary_id
        """
        ).lstrip()
    )


@pytest.fixture
def gene_expression_report_workflow(
    dummy_workflow,
    minimal_config,
    config_lookup_paths,
    work_dir,
    config_paths,
    cancer_sheet_fake_fs,
    aligner_indices_fake_fs,
    mocker,
):
    """Return GeneExpressionReportWorkflow object pre-configured with cancer sheet"""
    # Patch out file-system related things in abstract (the crawling link in step is defined there)
    patch_module_fs("snappy_pipeline.workflows.abstract", cancer_sheet_fake_fs, mocker)
<<<<<<< HEAD

=======
    patch_module_fs("snappy_pipeline.workflows.ngs_mapping", aligner_indices_fake_fs, mocker)
    dummy_workflow.globals = {
        "ngs_mapping": lambda x: "NGS_MAPPING/" + x,
        "gene_expression_quantification": lambda x: "GENE_EXPRESSION_QUANTIFICATION/" + x,
    }
>>>>>>> 91b1e384
    # Construct the workflow object
    return GeneExpressionReportWorkflow(
        dummy_workflow,
        minimal_config,
        config_lookup_paths,
        config_paths,
        work_dir,
    )


# Global tests -------------------------------------------------------------------------------------


def test_all_steps_get_resource_usage(gene_expression_report_workflow):
    """Tests get_resource() for all steps"""
    # All available steps in workflow - all contain a single action, 'run'
    steps = (
        "aggregate_counts",
        "compute_ranks",
        "compute_signatures",
        "plot_expression_distribution",
    )
    # Define expected: default defined in workflow.abstract
    expected_dict = {"threads": 1, "time": "01:00:00", "memory": "2G", "partition": "medium"}
    # Evaluate
    for step in steps:
        for resource, expected in expected_dict.items():
            msg_error = f"Assertion error for resource '{resource}' in step '{step}'."
            actual = gene_expression_report_workflow.get_resource(step, "run", resource)()
            assert actual == expected, msg_error


# Tests for GeneExpressionReportAggreateFeaturecounts ----------------------------------------------


def test_gene_expression_rep_aggregate_feature_counts_step_part_get_input_files(
    gene_expression_report_workflow,
):
    """Tests GeneExpressionReportAggreateFeaturecounts.get_input_files()"""
    base_out = (
        "GENE_EXPRESSION_QUANTIFICATION/output/star.featurecounts.P00{i}-T{t}-RNA1-mRNA_seq1/out/"
        "star.featurecounts.P00{i}-T{t}-RNA1-mRNA_seq1.tsv"
    )
    expected = [base_out.format(i=1, t=1), base_out.format(i=2, t=2)]
    actual = gene_expression_report_workflow.get_input_files("aggregate_counts", "run")
    assert actual == expected


def test_gene_expression_rep_aggregate_feature_counts_step_part_get_output_files(
    gene_expression_report_workflow,
):
    """Tests GeneExpressionReportAggreateFeaturecounts.get_output_files()"""
    expected = {"tsv": "work/gene_exp.tsv"}
    actual = gene_expression_report_workflow.get_output_files("aggregate_counts", "run")
    assert actual == expected


def test_gene_expression_rep_aggregate_feature_counts_step_part_get_log_file(
    gene_expression_report_workflow,
):
    """Tests GeneExpressionReportAggreateFeaturecounts.get_log_file()"""
    expected = (
        "work/{mapper}.aggregate_counts.{ngs_library}/log/"
        "snakemake.gene_expression_quantification.log"
    )
    actual = gene_expression_report_workflow.get_log_file("aggregate_counts", "run")
    assert actual == expected


# Tests for GeneExpressionReportRankExpression -----------------------------------------------------


def test_gene_expression_rep_compute_ranks_step_part_get_input_files(
    gene_expression_report_workflow,
):
    """Tests GeneExpressionReportRankExpression.get_input_files()"""
    expected = {"tsv": "work/gene_exp.tsv"}
    actual = gene_expression_report_workflow.get_input_files("compute_ranks", "run")
    assert actual == expected


def test_gene_expression_rep_compute_ranks_step_part_get_output_files(
    gene_expression_report_workflow,
):
    """Tests GeneExpressionReportRankExpression.get_output_files()"""
    expected = {"tsv": "work/{mapper}.{tool}.{ngs_library}/out/{mapper}.{tool}.{ngs_library}.tsv"}
    actual = gene_expression_report_workflow.get_output_files("compute_ranks", "run")
    assert actual == expected


def test_gene_expression_rep_compute_ranks_step_part_get_log_file(
    gene_expression_report_workflow,
):
    """Tests GeneExpressionReportRankExpression.get_log_file()"""
    expected = (
        "work/{mapper}.compute_ranks.{ngs_library}/log/snakemake.gene_expression_quantification.log"
    )
    actual = gene_expression_report_workflow.get_log_file("compute_ranks", "run")
    assert actual == expected


# Tests for GeneExpressionReportComputeSignatures --------------------------------------------------


def test_gene_expression_rep_compute_signatures_step_part_get_output_files(
    gene_expression_report_workflow,
):
    """Tests GeneExpressionReportComputeSignatures.get_output_files()"""
    expected = {"pdf": ["work/{mapper}.{tool}.{ngs_library}/out/{mapper}.{tool}.{ngs_library}.pdf"]}
    actual = gene_expression_report_workflow.get_output_files("compute_signatures", "run")
    assert actual == expected


def test_gene_expression_rep_compute_signatures_step_part_get_log_file(
    gene_expression_report_workflow,
):
    """Tests GeneExpressionReportComputeSignatures.get_log_file()"""
    expected = (
        "work/{mapper}.compute_signatures.{ngs_library}/log/"
        "snakemake.gene_expression_quantification.log"
    )
    actual = gene_expression_report_workflow.get_log_file("compute_signatures", "run")
    assert actual == expected


# Tests for GeneExpressionReportPlotGeneDistribution -----------------------------------------------


def test_gene_expression_rep_plot_expression_distribution_step_part_get_output_files(
    gene_expression_report_workflow,
):
    """Tests GeneExpressionReportPlotGeneDistribution.get_output_files()"""
    expected = {
        "pdf": ["work/{mapper}.{tool}.{ngs_library}/out/{mapper}.{tool}.{ngs_library}.genes.pdf"]
    }
    actual = gene_expression_report_workflow.get_output_files("plot_expression_distribution", "run")
    assert actual == expected


def test_gene_expression_rep_plot_expression_distribution_step_part_get_log_file(
    gene_expression_report_workflow,
):
    """Tests GeneExpressionReportPlotGeneDistribution.get_log_file()"""
    expected = (
        "work/{mapper}.plot_expression_distribution.{ngs_library}/log/"
        "snakemake.gene_expression_quantification.log"
    )
    actual = gene_expression_report_workflow.get_log_file("plot_expression_distribution", "run")
    assert actual == expected


# Tests for GeneExpressionReportWorkflow  ----------------------------------------------------------


def test_gene_expression_report_workflow(gene_expression_report_workflow):
    """Test simple functionality of the workflow"""
    # Check created sub steps
    expected = [
        "aggregate_counts",
        "compute_ranks",
        "compute_signatures",
        "link_out",
        "plot_expression_distribution",
    ]
    actual = list(sorted(gene_expression_report_workflow.sub_steps.keys()))
    assert actual == expected

    # Check result file construction
    base_out = (
        "output/star.featurecounts.P00{i}-T{t}-RNA1-mRNA_seq1/out/"
        "star.featurecounts.P00{i}-T{t}-RNA1-mRNA_seq1.{ext}"
    )
    expected = [
        base_out.format(i=i, t=t, ext=ext)
        for i, t in ((1, 1), (2, 2))
        for ext in (
            "genes.pdf",
            "pdf",
            "tsv",
        )
    ]
    expected = set(expected)
    actual = set(gene_expression_report_workflow.get_result_files())
    assert actual == expected<|MERGE_RESOLUTION|>--- conflicted
+++ resolved
@@ -65,15 +65,8 @@
     """Return GeneExpressionReportWorkflow object pre-configured with cancer sheet"""
     # Patch out file-system related things in abstract (the crawling link in step is defined there)
     patch_module_fs("snappy_pipeline.workflows.abstract", cancer_sheet_fake_fs, mocker)
-<<<<<<< HEAD
-
-=======
     patch_module_fs("snappy_pipeline.workflows.ngs_mapping", aligner_indices_fake_fs, mocker)
-    dummy_workflow.globals = {
-        "ngs_mapping": lambda x: "NGS_MAPPING/" + x,
-        "gene_expression_quantification": lambda x: "GENE_EXPRESSION_QUANTIFICATION/" + x,
-    }
->>>>>>> 91b1e384
+
     # Construct the workflow object
     return GeneExpressionReportWorkflow(
         dummy_workflow,
