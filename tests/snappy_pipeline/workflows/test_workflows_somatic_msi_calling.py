--- conflicted
+++ resolved
@@ -33,13 +33,8 @@
             bwa:
               path_index: /path/to/bwa/index.fasta
           somatic_msi_calling:
-<<<<<<< HEAD
-            tools: ['mantis']
-            path_ngs_mapping: NGS_MAPPING  # REQUIRED
-=======
             tools: ["mantis_msi2"]
             path_ngs_mapping: ../ngs_mapping  # REQUIRED
->>>>>>> 91b1e384
             loci_bed: /path/to/hg19/loci.bed  # REQUIRED
 
         data_sets:
@@ -69,12 +64,8 @@
     """Return SomaticMsiCallingWorkflow object pre-configured with cancer sheet"""
     # Patch out file-system related things in abstract (the crawling link in step is defined there)
     patch_module_fs("snappy_pipeline.workflows.abstract", cancer_sheet_fake_fs, mocker)
-<<<<<<< HEAD
+    patch_module_fs("snappy_pipeline.workflows.ngs_mapping", aligner_indices_fake_fs, mocker)
 
-=======
-    patch_module_fs("snappy_pipeline.workflows.ngs_mapping", aligner_indices_fake_fs, mocker)
-    dummy_workflow.globals = {"ngs_mapping": lambda x: "NGS_MAPPING/" + x}
->>>>>>> 91b1e384
     # Construct the workflow object
     return SomaticMsiCallingWorkflow(
         dummy_workflow,
