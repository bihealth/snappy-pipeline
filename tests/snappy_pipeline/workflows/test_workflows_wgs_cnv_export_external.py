--- conflicted
+++ resolved
@@ -356,20 +356,6 @@
     expected = {
         "step_name": "wgs_cnv_export_external",
         "varfish_server_compatibility": False,
-<<<<<<< HEAD
-        "reference": "/path/to/ref.fa",
-        "config": {
-            "merge_vcf_flag": True,
-            "merge_option": "id",
-            "search_paths": [pathlib.PosixPath("/search_path")],
-            "search_patterns": [{"vcf": "*/*.vcf.gz"}],
-            "tool_ngs_mapping": None,
-            "tool_wgs_cnv_calling": "dragen",
-            "release": "GRCh37",
-            "path_refseq_ser": pathlib.PosixPath("/data/refseq_ser"),
-            "path_ensembl_ser": pathlib.PosixPath("/data/ensembl_ser"),
-            "path_db": pathlib.PosixPath("/data/db"),
-=======
         "config": {
             "merge_vcf_flag": True,
             "merge_option": "id",
@@ -381,7 +367,6 @@
             "path_refseq_ser": PosixPath("/data/refseq_ser"),
             "path_ensembl_ser": PosixPath("/data/ensembl_ser"),
             "path_db": PosixPath("/data/db"),
->>>>>>> e61999d7
             "varfish_server_compatibility": False,
         },
     }
