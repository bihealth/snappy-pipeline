--- conflicted
+++ resolved
@@ -41,12 +41,6 @@
             - gatk3_hc
             gatk3_hc: {}
           variant_annotation:
-<<<<<<< HEAD
-            path_jannovar_ser: /path/to/jannovar.ser
-          varfish_export:
-            path_variant_calling: VAR_CALLING
-            path_ngs_mapping: NGS_MAPPING
-=======
             tools:
               - vep
             vep: {}
@@ -55,7 +49,6 @@
             path_variant_calling: ../variant_calling
             path_exon_bed: /path/to/exons.bed
             path_mehari_db: /path/to/mehari.db
->>>>>>> 91b1e384
 
         data_sets:
           first_batch:
