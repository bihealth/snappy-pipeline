# -*- coding: utf-8 -*-
"""Tests for the variant_annotation workflow module code"""

import textwrap

import pytest
import ruamel.yaml as ruamel_yaml
from snakemake.io import Wildcards

from snappy_pipeline.workflows.varfish_export import VarfishExportWorkflow

from .common import get_expected_log_files_dict
from .conftest import patch_module_fs


@pytest.fixture(scope="module")  # otherwise: performance issues
def minimal_config():
    """Return YAML parsing result for (germline) configuration"""
    yaml = ruamel_yaml.YAML()
    return yaml.load(
        textwrap.dedent(
            r"""
        static_data_config:
          reference:
            path: /path/to/ref.fa

        step_config:
          ngs_mapping:
            tools:
              dna: ['bwa']
            bwa:
              path_index: /path/to/bwa/index.fa
            target_coverage_report:
              enabled: true
              path_target_interval_list_mapping:
              - name: "Agilent SureSelect Human All Exon V6"
                pattern: "Agilent SureSelect Human All Exon V6*"
                path: "path/to/targets.bed"

          variant_calling:
            tools:
            - gatk3_hc
            gatk3_hc: {}
          variant_annotation:
            tools:
              - vep
            vep: {}
          varfish_export:
            path_ngs_mapping: ../ngs_mapping
            path_variant_calling: ../variant_calling
            path_exon_bed: /path/to/exons.bed
            path_mehari_db: /path/to/mehari.db

        data_sets:
          first_batch:
            file: sheet.tsv
            search_patterns:
            - {'left': '*/*/*_R1.fastq.gz', 'right': '*/*/*_R2.fastq.gz'}
            search_paths: ['/path']
            type: germline_variants
            naming_scheme: only_secondary_id
        """
        ).lstrip()
    )


@pytest.fixture
def varfish_export_workflow(
    dummy_workflow,
    minimal_config,
    config_lookup_paths,
    work_dir,
    config_paths,
    germline_sheet_fake_fs,
    aligner_indices_fake_fs,
    mocker,
):
    """Return VarfishExportWorkflow object pre-configured with germline sheet"""
    # Patch out file-system related things in abstract (the crawling link in step is defined there)
    patch_module_fs("snappy_pipeline.workflows.abstract", germline_sheet_fake_fs, mocker)
    # Patch out files for aligner indices
    patch_module_fs("snappy_pipeline.workflows.ngs_mapping", aligner_indices_fake_fs, mocker)
    # Update the "globals" attribute of the mock workflow (snakemake.workflow.Workflow) so we
    # can obtain paths from the function as if we really had a NGSMappingPipelineStep there
    dummy_workflow.globals = {
        "ngs_mapping": lambda x: "NGS_MAPPING/" + x,
        "variant_calling": lambda x: "VAR_CALLING/" + x,
    }
    # Construct the workflow object
    return VarfishExportWorkflow(
        dummy_workflow,
        minimal_config,
        config_lookup_paths,
        config_paths,
        work_dir,
    )


# Tests for MehariAnnotateStepPart -------------------------------------------------------


def test_mehari_step_part_get_input_files_annotate(varfish_export_workflow):
    """Tests MehariAnnotateStepPart._get_input_files_annotate()"""
    wildcards = Wildcards(
        fromdict={
            "mapper": "bwa",
            "var_caller": "gatk3_hc",
            "index_ngs_library": "P001-N1-DNA1-WGS1",
        }
    )
    # Define expected
    base_name = (
        "VAR_CALLING/output/bwa.gatk3_hc.P001-N1-DNA1-WGS1/out/bwa.gatk3_hc.P001-N1-DNA1-WGS1"
    )
    expected = {
        "ped": "work/write_pedigree.{index_ngs_library}/out/{index_ngs_library}.ped",
        "vcf": [base_name + ".vcf.gz"],
    }
    # Get actual
    actual = varfish_export_workflow.get_input_files("mehari", "annotate_seqvars")(wildcards)
    assert actual == expected


def test_mehari_step_part_get_input_files_bam_qc(varfish_export_workflow):
    """Tests MehariAnnotateStepPart._get_input_files_bam_qc()"""
    wildcards = Wildcards(
        fromdict={
            "mapper": "bwa",
            "var_caller": "gatk3_hc",
            "index_ngs_library": "P001-N1-DNA1-WGS1",
        }
    )
    # Define expected
    donor_indices = (1, 2, 3)
    base_name_bam = (
        "NGS_MAPPING/output/bwa.P00{i}-N1-DNA1-WGS1/report/bam_qc/bwa.P00{i}-N1-DNA1-WGS1.{ext}"
    )
    base_name_cov = "NGS_MAPPING/output/bwa.P00{i}-N1-DNA1-WGS1/report/alfred_qc/bwa.P00{i}-N1-DNA1-WGS1.alfred.json.gz"
    expected = {
        "bamstats": [base_name_bam.format(i=i, ext="bam.bamstats.txt") for i in donor_indices],
        "flagstats": [base_name_bam.format(i=i, ext="bam.flagstats.txt") for i in donor_indices],
        "idxstats": [base_name_bam.format(i=i, ext="bam.idxstats.txt") for i in donor_indices],
        "alfred_qc": [base_name_cov.format(i=i) for i in donor_indices],
    }
    # Get actual
    actual = varfish_export_workflow.get_input_files("mehari", "bam_qc")(wildcards)
    assert actual == expected


def test_mehari_step_part_get_output_files_annotate(varfish_export_workflow):
    """Tests MehariAnnotateStepPart._get_output_files_annotate()"""
    # Define expected
    base_name_out = (
        "work/{mapper}.varfish_export.{index_ngs_library}/out/"
        "{mapper}.mehari_annotate_seqvars.{index_ngs_library}"
    )
    expected = {
        "gts": base_name_out + ".gts.tsv.gz",
        "gts_md5": base_name_out + ".gts.tsv.gz.md5",
        "db_infos": base_name_out + ".db-infos.tsv.gz",
        "db_infos_md5": base_name_out + ".db-infos.tsv.gz.md5",
        "ped": base_name_out + ".ped",
        "ped_md5": base_name_out + ".ped.md5",
        "output_links": [
            "output/{mapper}.varfish_export.{index_ngs_library}/out/{mapper}.mehari_annotate_seqvars.{index_ngs_library}.ped",
            "output/{mapper}.varfish_export.{index_ngs_library}/out/{mapper}.mehari_annotate_seqvars.{index_ngs_library}.ped.md5",
            "output/{mapper}.varfish_export.{index_ngs_library}/out/{mapper}.mehari_annotate_seqvars.{index_ngs_library}.gts.tsv.gz",
            "output/{mapper}.varfish_export.{index_ngs_library}/out/{mapper}.mehari_annotate_seqvars.{index_ngs_library}.gts.tsv.gz.md5",
            "output/{mapper}.varfish_export.{index_ngs_library}/out/{mapper}.mehari_annotate_seqvars.{index_ngs_library}.db-infos.tsv.gz",
            "output/{mapper}.varfish_export.{index_ngs_library}/out/{mapper}.mehari_annotate_seqvars.{index_ngs_library}.db-infos.tsv.gz.md5",
            "output/{mapper}.varfish_export.{index_ngs_library}/log/{mapper}.mehari_annotate_seqvars.{index_ngs_library}.wrapper.py",
            "output/{mapper}.varfish_export.{index_ngs_library}/log/{mapper}.mehari_annotate_seqvars.{index_ngs_library}.wrapper.py.md5",
            "output/{mapper}.varfish_export.{index_ngs_library}/log/{mapper}.mehari_annotate_seqvars.{index_ngs_library}.log",
            "output/{mapper}.varfish_export.{index_ngs_library}/log/{mapper}.mehari_annotate_seqvars.{index_ngs_library}.log.md5",
            "output/{mapper}.varfish_export.{index_ngs_library}/log/{mapper}.mehari_annotate_seqvars.{index_ngs_library}.conda_info.txt",
            "output/{mapper}.varfish_export.{index_ngs_library}/log/{mapper}.mehari_annotate_seqvars.{index_ngs_library}.conda_info.txt.md5",
            "output/{mapper}.varfish_export.{index_ngs_library}/log/{mapper}.mehari_annotate_seqvars.{index_ngs_library}.conda_list.txt",
            "output/{mapper}.varfish_export.{index_ngs_library}/log/{mapper}.mehari_annotate_seqvars.{index_ngs_library}.conda_list.txt.md5",
            "output/{mapper}.varfish_export.{index_ngs_library}/log/{mapper}.mehari_annotate_seqvars.{index_ngs_library}.environment.yaml",
            "output/{mapper}.varfish_export.{index_ngs_library}/log/{mapper}.mehari_annotate_seqvars.{index_ngs_library}.environment.yaml.md5",
        ],
    }
    # Get actual
    actual = varfish_export_workflow.get_output_files("mehari", "annotate_seqvars")
    assert actual == expected


def test_mehari_step_part_get_output_files_bam_qc(varfish_export_workflow):
    """Tests MehariAnnotateStepPart._get_output_files_bam_qc()"""
    # Define expected
    base_name_out = (
        "work/{mapper}.varfish_export.{index_ngs_library}/out/"
        "{mapper}.mehari_bam_qc.{index_ngs_library}"
    )
    expected = {
        "bam_qc": base_name_out + ".bam-qc.tsv.gz",
        "bam_qc_md5": base_name_out + ".bam-qc.tsv.gz.md5",
        "output_links": [
            "output/{mapper}.varfish_export.{index_ngs_library}/out/{mapper}.mehari_bam_qc.{index_ngs_library}.bam-qc.tsv.gz",
            "output/{mapper}.varfish_export.{index_ngs_library}/out/{mapper}.mehari_bam_qc.{index_ngs_library}.bam-qc.tsv.gz.md5",
            "output/{mapper}.varfish_export.{index_ngs_library}/log/{mapper}.mehari_bam_qc.{index_ngs_library}.wrapper.py",
            "output/{mapper}.varfish_export.{index_ngs_library}/log/{mapper}.mehari_bam_qc.{index_ngs_library}.wrapper.py.md5",
            "output/{mapper}.varfish_export.{index_ngs_library}/log/{mapper}.mehari_bam_qc.{index_ngs_library}.log",
            "output/{mapper}.varfish_export.{index_ngs_library}/log/{mapper}.mehari_bam_qc.{index_ngs_library}.log.md5",
            "output/{mapper}.varfish_export.{index_ngs_library}/log/{mapper}.mehari_bam_qc.{index_ngs_library}.conda_info.txt",
            "output/{mapper}.varfish_export.{index_ngs_library}/log/{mapper}.mehari_bam_qc.{index_ngs_library}.conda_info.txt.md5",
            "output/{mapper}.varfish_export.{index_ngs_library}/log/{mapper}.mehari_bam_qc.{index_ngs_library}.conda_list.txt",
            "output/{mapper}.varfish_export.{index_ngs_library}/log/{mapper}.mehari_bam_qc.{index_ngs_library}.conda_list.txt.md5",
            "output/{mapper}.varfish_export.{index_ngs_library}/log/{mapper}.mehari_bam_qc.{index_ngs_library}.environment.yaml",
            "output/{mapper}.varfish_export.{index_ngs_library}/log/{mapper}.mehari_bam_qc.{index_ngs_library}.environment.yaml.md5",
        ],
    }
    # Get actual
    actual = varfish_export_workflow.get_output_files("mehari", "bam_qc")
    assert actual == expected


def test_mehari_step_part_get_log_file_annotate(varfish_export_workflow):
    """Tests MehariAnnotateStepPart._get_log_file()_annotate"""
    # Define expected
    base_name_log = (
        "work/{mapper}.varfish_export.{index_ngs_library}/log/"
        "{mapper}.mehari_annotate_seqvars.{index_ngs_library}"
    )
    base_name_wrapper = (
        "work/{mapper}.varfish_export.{index_ngs_library}/log/"
        "{mapper}.mehari_annotate_seqvars.{index_ngs_library}"
    )
    wrapper_dict = {
        "wrapper": base_name_wrapper + ".wrapper.py",
        "wrapper_md5": base_name_wrapper + ".wrapper.py.md5",
        "env_yaml": base_name_wrapper + ".environment.yaml",
        "env_yaml_md5": base_name_wrapper + ".environment.yaml.md5",
    }
    log_dict = get_expected_log_files_dict(base_out=base_name_log)
    expected = {**wrapper_dict, **log_dict}
    # Get actual
    actual = varfish_export_workflow.get_log_file("mehari", "annotate_seqvars")
    assert actual == expected


def test_mehari_step_part_get_log_file_bam_qc(varfish_export_workflow):
    """Tests MehariAnnotateStepPart._get_log_file()_bam_qc"""
    # Define expected
    base_name_log = (
        "work/{mapper}.varfish_export.{index_ngs_library}/log/"
        "{mapper}.mehari_bam_qc.{index_ngs_library}"
    )
    base_name_wrapper = (
        "work/{mapper}.varfish_export.{index_ngs_library}/log/"
        "{mapper}.mehari_bam_qc.{index_ngs_library}"
    )
    wrapper_dict = {
        "wrapper": base_name_wrapper + ".wrapper.py",
        "wrapper_md5": base_name_wrapper + ".wrapper.py.md5",
        "env_yaml": base_name_wrapper + ".environment.yaml",
        "env_yaml_md5": base_name_wrapper + ".environment.yaml.md5",
    }
    log_dict = get_expected_log_files_dict(base_out=base_name_log)
    expected = {**wrapper_dict, **log_dict}
    # Get actual
    actual = varfish_export_workflow.get_log_file("mehari", "bam_qc")
    assert actual == expected


def test_mehari_step_part_get_args_annotate(varfish_export_workflow):
    """Tests MehariAnnotateStepPart._get_args_annotate()"""
    wildcards = Wildcards(fromdict={"index_ngs_library": "P001-N1-DNA1-WGS1"})
<<<<<<< HEAD
    expected = {
        "path_exon_bed": "/path/to/exons.bed",
        "reference": "/path/to/ref.fa",
        "path_mehari_db": "/path/to/mehari.db",
    }
    actual = varfish_export_workflow.get_args("mehari", "annotate_seqvars")(wildcards)
=======
    mehari_db = "/path/to/mehari.db"
    prefix = f"{mehari_db}/grch37/seqvars"
    expected = {
        "path_exon_bed": "/path/to/exons.bed",
        "reference": "/path/to/ref.fa",
        "hgnc_tsv": f"{mehari_db}/hgnc.tsv",
        "transcript_db": f"{prefix}/txs.bin.zst",
        "clinvar_db": f"{prefix}/clinvar/rocksdb",
        "frequency_db": f"{prefix}/frequencies/rocksdb",
    }
    actual = varfish_export_workflow.get_params("mehari", "annotate_seqvars")(wildcards)
>>>>>>> 2db384bb
    assert actual == expected


def test_mehari_step_part_get_args_bam_qc(varfish_export_workflow):
    """Tests MehariAnnotateStepPart._get_args_bam_qc()"""
    wildcards = Wildcards(fromdict={"index_ngs_library": "P001-N1-DNA1-WGS1"})
    expected = {
        "P001-N1-DNA1-WGS1": "P001-N1-DNA1-WGS1",
        "P002-N1-DNA1-WGS1": "P002-N1-DNA1-WGS1",
        "P003-N1-DNA1-WGS1": "P003-N1-DNA1-WGS1",
    }
    actual = varfish_export_workflow.get_args("mehari", "bam_qc")(wildcards)
    assert actual == expected


def test_mehari_step_part_get_resource_usage(varfish_export_workflow):
    """Tests MehariAnnotateStepPart.get_resource_usage()"""
    all_actions = varfish_export_workflow.substep_getattr("mehari", "actions")
    # Define expected
    expected_dict = {"threads": 2, "time": "1-00:00:00", "memory": "14G", "partition": "medium"}
    # Evaluate
    for action in all_actions:
        for resource, expected in expected_dict.items():
            msg_error = f"Assertion error for resource '{resource}' in action '{action}'."
            actual = varfish_export_workflow.get_resource("mehari", action, resource)()
            assert actual == expected, msg_error


# Tests for VarfishExportWorkflow  ----------------------------------------------------------------


def test_varfish_export_workflow(varfish_export_workflow):
    """Test simple functionality of the workflow"""
    # Check created sub steps
    expected = ["link_out", "mehari", "write_pedigree"]
    actual = list(sorted(varfish_export_workflow.sub_steps.keys()))
    assert actual == expected

    # Check result file construction
    tpl = (
        "output/bwa.varfish_export.P00{i}-N1-DNA1-WGS1/{dir_}/"
        "bwa.mehari_{action}.P00{i}-N1-DNA1-WGS1.{ext}"
    )
    # Files in `out` directory
    expected = [
        tpl.format(dir_="out", i=i, ext=ext, action=action)
        for i in (1, 4)  # only for indices
        for (action, ext) in (
            ("annotate_seqvars", "gts.tsv.gz"),
            ("annotate_seqvars", "gts.tsv.gz.md5"),
            ("annotate_seqvars", "db-infos.tsv.gz"),
            ("annotate_seqvars", "db-infos.tsv.gz.md5"),
            ("bam_qc", "bam-qc.tsv.gz"),
            ("bam_qc", "bam-qc.tsv.gz.md5"),
            ("annotate_seqvars", "ped"),
            ("annotate_seqvars", "ped.md5"),
        )
    ]
    # Files in `log` directory
    expected += [
        tpl.format(dir_="log", i=i, ext=ext, action=action)
        for i in (1, 4)  # only for indices
        for ext in (
            "log",
            "log.md5",
            "conda_info.txt",
            "conda_info.txt.md5",
            "conda_list.txt",
            "conda_list.txt.md5",
            "wrapper.py",
            "wrapper.py.md5",
            "environment.yaml",
            "environment.yaml.md5",
        )
        for action in ("annotate_seqvars", "bam_qc")
    ]
    expected = sorted(expected)
    actual = sorted(varfish_export_workflow.get_result_files())
    assert actual == expected<|MERGE_RESOLUTION|>--- conflicted
+++ resolved
@@ -266,14 +266,6 @@
 def test_mehari_step_part_get_args_annotate(varfish_export_workflow):
     """Tests MehariAnnotateStepPart._get_args_annotate()"""
     wildcards = Wildcards(fromdict={"index_ngs_library": "P001-N1-DNA1-WGS1"})
-<<<<<<< HEAD
-    expected = {
-        "path_exon_bed": "/path/to/exons.bed",
-        "reference": "/path/to/ref.fa",
-        "path_mehari_db": "/path/to/mehari.db",
-    }
-    actual = varfish_export_workflow.get_args("mehari", "annotate_seqvars")(wildcards)
-=======
     mehari_db = "/path/to/mehari.db"
     prefix = f"{mehari_db}/grch37/seqvars"
     expected = {
@@ -285,7 +277,6 @@
         "frequency_db": f"{prefix}/frequencies/rocksdb",
     }
     actual = varfish_export_workflow.get_params("mehari", "annotate_seqvars")(wildcards)
->>>>>>> 2db384bb
     assert actual == expected
 
 
