# -*- coding: utf-8 -*-
"""Tests for the hla_typing workflow module code"""

import textwrap

import pytest
import ruamel.yaml as ruamel_yaml
from snakemake.io import Wildcards

from snappy_pipeline.workflows.gene_expression_quantification import (
    GeneExpressionQuantificationWorkflow,
)

from .conftest import patch_module_fs

__author__ = "Clemens Messerschmidt"


@pytest.fixture(scope="module")  # otherwise: performance issues
def minimal_config():
    """Return YAML parsing result for (germline) configuration"""
    yaml = ruamel_yaml.YAML()
    return yaml.load(
        textwrap.dedent(
            r"""
        static_data_config:
          reference:
            path: /path/to/ref.fa

        step_config:
          gene_expression_quantification:
            tools: [strandedness, featurecounts, dupradar, duplication, rnaseqc, salmon, stats]
            path_link_in: "/preprocess"
<<<<<<< HEAD
            path_ngs_mapping: NGS_MAPPING
=======
            featurecounts:
              path_annotation_gtf: /path/to/annotation.gtf
            strandedness:
              path_exon_bed: /path/to/exon.bed
            rnaseqc:
              rnaseqc_path_annotation_gtf: /path/to/rnaseqc.gtf
            dupradar:
              dupradar_path_annotation_gtf: /path/to/dupradar.gtf
            duplication: {}
            stats: {}
            salmon:
              path_transcript_to_gene: /path/to/salmon/transcript_to_gene
              path_index: /path/to/salmon/index
>>>>>>> 91b1e384
          ngs_mapping:
            tools:
              rna: ['star']
            star:
              path_index: /path/to/star/index

        data_sets:
          first_batch:
            file: sheet.tsv
            search_patterns:
            - {'left': '*/*/*_R1.fastq.gz', 'right': '*/*/*_R2.fastq.gz'}
            search_paths: ['/path']
            type: matched_cancer
            naming_scheme: only_secondary_id
        """
        ).lstrip()
    )


@pytest.fixture
def gene_expression_quantification_workflow(
    dummy_workflow,
    minimal_config,
    config_lookup_paths,
    work_dir,
    config_paths,
    cancer_sheet_fake_fs_path_link_in,
    aligner_indices_fake_fs,
    mocker,
):
    """Return GeneExpressionQuantificationWorkflow object pre-configured with cancer sheet"""
    # Patch out file-system related things in abstract (the crawling link in step is defined there)
    patch_module_fs("snappy_pipeline.workflows.abstract", cancer_sheet_fake_fs_path_link_in, mocker)
<<<<<<< HEAD

=======
    patch_module_fs("snappy_pipeline.workflows.ngs_mapping.model", aligner_indices_fake_fs, mocker)
    dummy_workflow.globals = {"ngs_mapping": lambda x: "NGS_MAPPING/" + x}
>>>>>>> 91b1e384
    # Construct the workflow object
    return GeneExpressionQuantificationWorkflow(
        dummy_workflow,
        minimal_config,
        config_lookup_paths,
        config_paths,
        work_dir,
    )


# Tests for FeatureCountsStepPart ------------------------------------------------------------------


def test_featurecounts_step_part_get_input_files(gene_expression_quantification_workflow):
    """Tests FeatureCountsStepPart.get_input_files()"""
    # Define expected
    ngs_mapping_base_out = "NGS_MAPPING/output/star.P001-T1-RNA1-mRNA_seq1/out/"
    expected = {
        "bai": ngs_mapping_base_out + "star.P001-T1-RNA1-mRNA_seq1.bam.bai",
        "bam": ngs_mapping_base_out + "star.P001-T1-RNA1-mRNA_seq1.bam",
    }
    # Get actual
    wildcards = Wildcards(fromdict={"library_name": "P001-T1-RNA1-mRNA_seq1", "mapper": "star"})
    actual = gene_expression_quantification_workflow.get_input_files("featurecounts", "run")(
        wildcards
    )
    assert actual == expected


def test_featurecounts_step_part_get_output_files(gene_expression_quantification_workflow):
    """Tests FeatureCountsStepPart.get_output_files()"""
    # Define expected
    base_out = "work/{mapper}.featurecounts.{library_name}/out/"
    expected = {
        "tsv": base_out + "{mapper}.featurecounts.{library_name}.tsv",
        "tsv_md5": base_out + "{mapper}.featurecounts.{library_name}.tsv.md5",
        "summary": base_out + "{mapper}.featurecounts.{library_name}.tsv.summary",
        "summary_md5": base_out + "{mapper}.featurecounts.{library_name}.tsv.summary.md5",
    }

    # Get actual
    actual = gene_expression_quantification_workflow.get_output_files("featurecounts", "run")
    assert actual == expected


def test_featurecounts_step_part_get_log_file(gene_expression_quantification_workflow):
    """Tests FeatureCountsStepPart.get_log_file()"""
    expected = (
        "work/{mapper}.featurecounts.{library_name}/log/{mapper}.featurecounts.{library_name}.log"
    )
    actual = gene_expression_quantification_workflow.get_log_file("featurecounts", "run").get("log")
    assert actual == expected


def test_featurecounts_step_part_get_resource(gene_expression_quantification_workflow):
    """Tests FeatureCountsStepPart.get_resource()"""
    # Define expected
    expected_dict = {"threads": 2, "time": "1-00:00:00", "memory": "6700M", "partition": "medium"}
    # Evaluate
    for resource, expected in expected_dict.items():
        msg_error = f"Assertion error for resource '{resource}'."
        actual = gene_expression_quantification_workflow.get_resource(
            "featurecounts", "run", resource
        )()
        assert actual == expected, msg_error


# Tests for SalmonStepPart    ----------------------------------------------------------------------


def test_salmon_step_part_get_resource(gene_expression_quantification_workflow):
    """Tests SalmonStepPart.get_resource()"""
    # Define expected
    expected_dict = {"threads": 16, "time": "04:00:00", "memory": "2500M", "partition": "medium"}
    # Evaluate
    for resource, expected in expected_dict.items():
        msg_error = f"Assertion error for resource '{resource}'."
        actual = gene_expression_quantification_workflow.get_resource("salmon", "run", resource)()
        assert actual == expected, msg_error


# Tests for QCStepPartDuplication ------------------------------------------------------------------


def test_duplication_step_part_get_resource(gene_expression_quantification_workflow):
    """Tests QCStepPartDuplication.get_resource()"""
    # Define expected
    expected_dict = {"threads": 1, "time": "3-00:00:00", "memory": "127G", "partition": "medium"}
    # Evaluate
    for resource, expected in expected_dict.items():
        msg_error = f"Assertion error for resource '{resource}'."
        actual = gene_expression_quantification_workflow.get_resource(
            "duplication", "run", resource
        )()
        assert actual == expected, msg_error


# Tests for QCStepPartDupradar ---------------------------------------------------------------------


def test_dupradar_step_part_get_resource(gene_expression_quantification_workflow):
    """Tests QCStepPartDupradar.get_resource()"""
    # Define expected
    expected_dict = {"threads": 8, "time": "4-00:00:00", "memory": "6700M", "partition": "medium"}
    # Evaluate
    for resource, expected in expected_dict.items():
        msg_error = f"Assertion error for resource '{resource}'."
        actual = gene_expression_quantification_workflow.get_resource("dupradar", "run", resource)()
        assert actual == expected, msg_error


# Tests for QCStepPartRnaseqc ----------------------------------------------------------------------


def test_rnaseqc_step_part_get_resource(gene_expression_quantification_workflow):
    """Tests QCStepPartRnaseqc.get_resource()"""
    # Define expected
    expected_dict = {"threads": 1, "time": "03:59:00", "memory": "16G", "partition": "medium"}
    # Evaluate
    for resource, expected in expected_dict.items():
        msg_error = f"Assertion error for resource '{resource}'."
        actual = gene_expression_quantification_workflow.get_resource("rnaseqc", "run", resource)()
        assert actual == expected, msg_error


# Tests for QCStepPartStats ------------------------------------------------------------------------


def test_stats_step_part_get_resource(gene_expression_quantification_workflow):
    """Tests QCStepPartStats.get_resource()"""
    # Define expected
    expected_dict = {"threads": 1, "time": "03:59:00", "memory": "4G", "partition": "medium"}
    # Evaluate
    for resource, expected in expected_dict.items():
        msg_error = f"Assertion error for resource '{resource}'."
        actual = gene_expression_quantification_workflow.get_resource("stats", "run", resource)()
        assert actual == expected, msg_error


# Tests for GeneExpressionQuantificationWorkflow ---------------------------------------------------


def test_gene_expression_quantification_workflow_substeps(gene_expression_quantification_workflow):
    """Tests simple functionality of the workflow: checks if sub steps are created,
    i.e., the tools associated with gene expression quantification."""
    # Check created sub steps
    expected = [
        "duplication",
        "dupradar",
        "featurecounts",
        "link_in",
        "link_out",
        "rnaseqc",
        "salmon",
        "stats",
        "strandedness",
    ]
    actual = list(sorted(gene_expression_quantification_workflow.sub_steps.keys()))
    assert actual == expected


def test_gene_expression_quantification_workflow_files(gene_expression_quantification_workflow):
    """Tests simple functionality of the workflow: checks if file structure is created according
    to the expected results from the tools, namely: duplication, dupradar, featurecounts,
    link_in, link_out, rnaseqc, salmon, stats, strandedness."""
    # Check result file construction
    base_name_out = (
        "output/{step}.P00{i}-T{i}-RNA1-mRNA_seq1/out/{step}.P00{i}-T{i}-RNA1-mRNA_seq1{ext}"
    )
    # Add expected Salmon out files
    expected = [
        base_name_out.format(step="salmon", i=i, ext=ext)
        for i in (1, 2)  # only for indices
        for ext in (
            ".gene.sf",
            ".gene.sf.md5",
            ".transcript.sf",
            ".transcript.sf.md5",
        )
    ]
    # Add expected star duplication out files
    expected += [
        base_name_out.format(step="star.duplication", i=i, ext=ext)
        for i in (1, 2)  # only for indices
        for ext in (
            ".pos.DupRate.xls",
            ".pos.DupRate.xls.md5",
            ".seq.DupRate.xls",
            ".seq.DupRate.xls.md5",
        )
    ]
    # Add expected star dupradar out files
    expected += [
        base_name_out.format(step="star.dupradar", i=i, ext=ext)
        for i in (1, 2)  # only for indices
        for ext in (
            ".dupradar.tsv",
            ".dupradar.tsv.md5",
        )
    ]
    # Add expected star featurecounts out files
    expected += [
        base_name_out.format(step="star.featurecounts", i=i, ext=ext)
        for i in (1, 2)  # only for indices
        for ext in (
            ".tsv",
            ".tsv.md5",
            ".tsv.summary",
            ".tsv.summary.md5",
        )
    ]
    # Add expected star rnaseqc out files
    expected += [
        base_name_out.format(step="star.rnaseqc", i=i, ext=ext)
        for i in (1, 2)  # only for indices
        for ext in (
            ".{s}{e}".format(s=s, e=e)
            for s in (
                "gapLengthHist_high",
                "gapLengthHist_low",
                "gapLengthHist_medium",
                "meanCoverage_high",
                "meanCoverage_low",
                "meanCoverage_medium",
                "meanCoverageNorm_high",
                "meanCoverageNorm_low",
                "meanCoverageNorm_medium",
            )
            for e in (".txt", ".txt.md5")
        )
    ]
    # Add expected star rnaseqc out files - cont.
    expected += [
        base_name_out.format(step="star.rnaseqc", i=i, ext=ext)
        for i in (1, 2)  # only for indices
        for ext in (
            ".metrics.tsv",
            ".metrics.tsv.md5",
        )
    ]
    # Add expected star stats out files
    expected += [
        base_name_out.format(step="star.stats", i=i, ext=ext)
        for i in (1, 2)  # only for indices
        for ext in (
            ".read_alignment_report.tsv",
            ".read_alignment_report.tsv.md5",
        )
    ]
    # Add expected star strandedness out files
    expected += [
        base_name_out.format(step="star.strandedness", i=i, ext=ext)
        for i in (1, 2)  # only for indices
        for ext in (
            ".decision",
            ".decision.md5",
            ".tsv",
            ".tsv.md5",
        )
    ]
    expected = set(expected)

    # Get actual
    actual = set(gene_expression_quantification_workflow.get_result_files())

    assert actual == expected<|MERGE_RESOLUTION|>--- conflicted
+++ resolved
@@ -31,9 +31,6 @@
           gene_expression_quantification:
             tools: [strandedness, featurecounts, dupradar, duplication, rnaseqc, salmon, stats]
             path_link_in: "/preprocess"
-<<<<<<< HEAD
-            path_ngs_mapping: NGS_MAPPING
-=======
             featurecounts:
               path_annotation_gtf: /path/to/annotation.gtf
             strandedness:
@@ -47,7 +44,6 @@
             salmon:
               path_transcript_to_gene: /path/to/salmon/transcript_to_gene
               path_index: /path/to/salmon/index
->>>>>>> 91b1e384
           ngs_mapping:
             tools:
               rna: ['star']
@@ -81,12 +77,8 @@
     """Return GeneExpressionQuantificationWorkflow object pre-configured with cancer sheet"""
     # Patch out file-system related things in abstract (the crawling link in step is defined there)
     patch_module_fs("snappy_pipeline.workflows.abstract", cancer_sheet_fake_fs_path_link_in, mocker)
-<<<<<<< HEAD
-
-=======
     patch_module_fs("snappy_pipeline.workflows.ngs_mapping.model", aligner_indices_fake_fs, mocker)
-    dummy_workflow.globals = {"ngs_mapping": lambda x: "NGS_MAPPING/" + x}
->>>>>>> 91b1e384
+
     # Construct the workflow object
     return GeneExpressionQuantificationWorkflow(
         dummy_workflow,
