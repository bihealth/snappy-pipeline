# -*- coding: utf-8 -*-
"""Tests for the somatic_hla_loh_calling workflow module code"""

import textwrap

import pytest
import ruamel.yaml as ruamel_yaml
from snakemake.io import Wildcards

from snappy_pipeline.workflows.somatic_hla_loh_calling import SomaticHlaLohCallingWorkflow

from .common import get_expected_log_files_dict
from .conftest import patch_module_fs


@pytest.fixture(scope="module")  # otherwise: performance issues
def minimal_config():
    """Return YAML parsing result for configuration"""
    yaml = ruamel_yaml.YAML()
    return yaml.load(
        textwrap.dedent(
            r"""
        static_data_config:
          reference:
            path: /path/to/ref.fa

        step_config:
          ngs_mapping:
            tools:
              dna: ['bwa']
            bwa:
              path_index: /path/to/bwa/index.fasta
          somatic_hla_loh_calling:
            path_ngs_mapping: NGS_MAPPING
            path_hla_typing: HLA_TYPING
            path_somatic_purity_ploidy: ../somatic_purity_ploidy_estimate

        data_sets:
          first_batch:
            file: sheet.tsv
            search_patterns:
            - {'left': '*/*/*_R1.fastq.gz', 'right': '*/*/*_R2.fastq.gz'}
            search_paths: ['/path']
            type: matched_cancer
            naming_scheme: only_secondary_id
        """
        ).lstrip()
    )


@pytest.fixture
def somatic_hla_loh_calling_workflow(
    dummy_workflow,
    minimal_config,
    config_lookup_paths,
    work_dir,
    config_paths,
    cancer_sheet_fake_fs,
    aligner_indices_fake_fs,
    mocker,
):
    """Return SomaticHlaLohCallingWorkflow object pre-configured with cancer sheet"""
    # Patch out file-system related things in abstract (the crawling link in step is defined there)
    patch_module_fs("snappy_pipeline.workflows.abstract", cancer_sheet_fake_fs, mocker)
<<<<<<< HEAD

=======
    patch_module_fs("snappy_pipeline.workflows.ngs_mapping", aligner_indices_fake_fs, mocker)
    dummy_workflow.globals = {
        "ngs_mapping": lambda x: "NGS_MAPPING/" + x,
        "hla_typing": lambda x: "HLA_TYPING/" + x,
    }
>>>>>>> 91b1e384
    # Construct the workflow object
    return SomaticHlaLohCallingWorkflow(
        dummy_workflow,
        minimal_config,
        config_lookup_paths,
        config_paths,
        work_dir,
    )


# Tests for LohhlaStepPart ------------------------------------------------------------------


def test_lohhla_step_part_get_input_files(somatic_hla_loh_calling_workflow):
    """Tests LohhlaStepPart.get_input_files()"""
    wildcards = Wildcards(fromdict={"tumor_library": "P001-T1-DNA1-WGS1", "mapper": "bwa"})
    expected = {
        "normal_bai": "NGS_MAPPING/output/bwa.P001-N1-DNA1-WGS1/out/bwa.P001-N1-DNA1-WGS1.bam.bai",
        "normal_bam": "NGS_MAPPING/output/bwa.P001-N1-DNA1-WGS1/out/bwa.P001-N1-DNA1-WGS1.bam",
        "tumor_bai": "NGS_MAPPING/output/bwa.P001-T1-DNA1-WGS1/out/bwa.P001-T1-DNA1-WGS1.bam.bai",
        "tumor_bam": "NGS_MAPPING/output/bwa.P001-T1-DNA1-WGS1/out/bwa.P001-T1-DNA1-WGS1.bam",
        "hla": "HLA_TYPING/output/optitype.P001-N1-DNA1-WGS1/out/optitype.P001-N1-DNA1-WGS1.txt",
    }
    actual = somatic_hla_loh_calling_workflow.get_input_files("lohhla", "run")(wildcards)
    assert actual == expected


def test_lohhla_step_part_get_output_files(somatic_hla_loh_calling_workflow):
    """Tests LohhlaStepPart.get_output_files()"""
    # Define expected
    base_name_out = (
        "work/{mapper}.{hla_caller}.lohhla.{tumor_library}/out/"
        "{mapper}.{hla_caller}.lohhla.{tumor_library}"
    )
    expected = {"done": [base_name_out + ".done"]}
    # Get actual
    actual = somatic_hla_loh_calling_workflow.get_output_files("lohhla", "run")
    assert actual == expected


def test_lohhla_step_part_get_log_file(somatic_hla_loh_calling_workflow):
    """Tests LohhlaStepPart.get_log_file()"""
    base_name_log = (
        "work/{mapper}.{hla_caller}.lohhla.{tumor_library}/log/"
        "{mapper}.{hla_caller}.lohhla.{tumor_library}"
    )
    expected = get_expected_log_files_dict(base_out=base_name_log)
    actual = somatic_hla_loh_calling_workflow.get_log_file("lohhla", "run")
    assert actual == expected


def test_lohhla_step_part_get_resource_usage(somatic_hla_loh_calling_workflow):
    """Tests LohhlaStepPart.get_resource()"""
    # Define expected: default defined in workflow.abstract
    expected_dict = {"threads": 1, "time": "01:00:00", "memory": "2G", "partition": "medium"}
    # Evaluate
    for resource, expected in expected_dict.items():
        msg_error = f"Assertion error for resource '{resource}'."
        actual = somatic_hla_loh_calling_workflow.get_resource("lohhla", "run", resource)()
        assert actual == expected, msg_error


# Tests for SomaticHlaLohCallingWorkflow  ----------------------------------------------------------


def test_somatic_hla_loh_calling_workflow(somatic_hla_loh_calling_workflow):
    """Test simple functionality of the workflow"""
    # Check created sub steps
    expected = ["link_out", "lohhla"]
    actual = list(sorted(somatic_hla_loh_calling_workflow.sub_steps.keys()))
    assert actual == expected

    # Check result file construction
    base_out = (
        "output/bwa.optitype.lohhla.P00{i}-T{t}-DNA1-WGS1/{dir_}/"
        "bwa.optitype.lohhla.P00{i}-T{t}-DNA1-WGS1.{ext}"
    )

    expected = [
        base_out.format(i=i, t=t, dir_="out", ext="done") for i, t in ((1, 1), (2, 1), (2, 2))
    ]
    expected += [
        base_out.format(i=i, t=t, dir_="log", ext=ext)
        for i, t in ((1, 1), (2, 1), (2, 2))
        for ext in (
            "log",
            "conda_info.txt",
            "conda_list.txt",
            "log.md5",
            "conda_info.txt.md5",
            "conda_list.txt.md5",
        )
    ]
    expected = set(expected)
    actual = set(somatic_hla_loh_calling_workflow.get_result_files())
    assert actual == expected<|MERGE_RESOLUTION|>--- conflicted
+++ resolved
@@ -62,15 +62,8 @@
     """Return SomaticHlaLohCallingWorkflow object pre-configured with cancer sheet"""
     # Patch out file-system related things in abstract (the crawling link in step is defined there)
     patch_module_fs("snappy_pipeline.workflows.abstract", cancer_sheet_fake_fs, mocker)
-<<<<<<< HEAD
+    patch_module_fs("snappy_pipeline.workflows.ngs_mapping", aligner_indices_fake_fs, mocker)
 
-=======
-    patch_module_fs("snappy_pipeline.workflows.ngs_mapping", aligner_indices_fake_fs, mocker)
-    dummy_workflow.globals = {
-        "ngs_mapping": lambda x: "NGS_MAPPING/" + x,
-        "hla_typing": lambda x: "HLA_TYPING/" + x,
-    }
->>>>>>> 91b1e384
     # Construct the workflow object
     return SomaticHlaLohCallingWorkflow(
         dummy_workflow,
