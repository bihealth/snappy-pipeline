--- conflicted
+++ resolved
@@ -222,11 +222,7 @@
             "loc": ("step_config", "wgs_sv_export_external", "search_patterns", i),
             "msg": "Input should be a valid dictionary",
             "type": "dict_type",
-<<<<<<< HEAD
-            "url": "https://errors.pydantic.dev/2.10/v/dict_type",
-=======
             "url": f"https://errors.pydantic.dev/{pydantic_version}/v/dict_type",
->>>>>>> b684e75a
         }
         for i, input_str in enumerate(["vcf", "*/*.vcf.gz"])
     ]
