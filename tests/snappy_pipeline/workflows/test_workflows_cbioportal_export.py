# -*- coding: utf-8 -*-
"""Tests for the cbioportal_export workflow module code"""

import textwrap

import pytest
import ruamel.yaml as ruamel_yaml
from snakemake.io import Wildcards

from snappy_pipeline.workflows.cbioportal_export import cbioportalExportWorkflow

from .common import get_expected_log_files_dict
from .conftest import patch_module_fs


@pytest.fixture(scope="module")  # otherwise: performance issues
def minimal_config():
    """Return YAML parsing result for configuration"""
    yaml = ruamel_yaml.YAML()
    return yaml.load(
        textwrap.dedent(
            r"""
        static_data_config:
          reference:
            path: /path/to/ref.fa
          features:
            path: /path/to/features.gtf

        step_config:
          ngs_mapping:
            tools:
              rna: [star]
            star:
              path_index: /path/to/star/index
          cbioportal_export:
            # Paths to snappy steps containing results to be uploaded
            path_ngs_mapping: /NGS_MAPPING
            path_gene_id_mappings: DUMMY
            expression_tool: star
            path_somatic_variant: /SOM_VAR_FILTRATION
            somatic_variant_calling_tool: mutect2
            somatic_variant_annotation_tool: "vep"
            filter_set: dkfz_only
            path_copy_number: /COPY_NUMBER
            copy_number_tool: cnvkit
            exclude_variant_with_flag: LowFisherScore
            vcf2maf:
              ncbi_build: GRCh37
              Center: DUMMY
            # Description of dataset in cBioPortal
            study:
              type_of_cancer: mixed
              cancer_study_id: mixed_pedion_a02p
              study_description: "PeDiOn project A02P"
              study_name: PeDiOn_A02P
              study_name_short: A02P
              reference_genome: grch37

        data_sets:
          first_batch:
            file: sheet.tsv
            search_patterns:
            - {'left': '*/*/*_R1.fastq.gz', 'right': '*/*/*_R2.fastq.gz'}
            search_paths: ['/path']
            type: matched_cancer
            naming_scheme: only_secondary_id
        """
        ).lstrip()
    )


@pytest.fixture
def cbioportal_export_workflow(
    dummy_workflow,
    minimal_config,
    config_lookup_paths,
    work_dir,
    config_paths,
    cancer_sheet_fake_fs,
    aligner_indices_fake_fs,
    mocker,
):
    """Return cbioportalExportWorkflow object pre-configured with cancer sheet"""
    # Patch out file-system related things in abstract (the crawling link in step is defined there)
    patch_module_fs("snappy_pipeline.workflows.abstract", cancer_sheet_fake_fs, mocker)
<<<<<<< HEAD

=======
    patch_module_fs("snappy_pipeline.workflows.ngs_mapping", aligner_indices_fake_fs, mocker)
    dummy_workflow.globals = {
        "ngs_mapping": lambda x: "/NGS_MAPPING/" + x,
        "somatic_variant": lambda x: "/SOM_VAR_FILTRATION/" + x,
        "copy_number_step": lambda x: "/COPY_NUMBER/" + x,
    }
>>>>>>> 91b1e384
    # Construct the workflow object
    return cbioportalExportWorkflow(
        dummy_workflow,
        minimal_config,
        config_lookup_paths,
        config_paths,
        work_dir,
    )


# Tests for cbioportalMetaFilesStepPart   -----------------------------------------------------


def test_cbioportal_meta_files_step_part_get_input_files(cbioportal_export_workflow):
    """Tests cbioportalMetaFilesStepPart.get_input_files()"""
    # Method not implemented
    with pytest.raises(NotImplementedError):
        cbioportal_export_workflow.get_input_files("cbioportal_meta_files", "run")


def test_cbioportal_meta_files_step_part_get_output_files(cbioportal_export_workflow):
    """Tests CbioportalStudyMetaFilesStepPart.get_log_file()"""
    # Define expected: all meta files as somatic variants, CNA, segmentation & expression are present
    expected = [
        "work/upload/meta_{}.txt".format(x)
        for x in (
            "study",
            "clinical_patient",
            "clinical_sample",
            "mutation_extended",
            "cna_gistic",
            "cna_log2",
            "segment",
            "expression",
        )
    ]
    actual = list(cbioportal_export_workflow.get_output_files("cbioportal_meta_files", "run"))
    assert actual == expected


def test_cbioportal_meta_files_step_part_get_log_file(cbioportal_export_workflow):
    """Tests cbioportalMetaFilesStepPart.get_log_file()"""
    # Method not implemented
    with pytest.raises(NotImplementedError):
        cbioportal_export_workflow.get_log_file("cbioportal_meta_files", "run")


def test_cbioportal_meta_files_step_part_get_resource_usage(cbioportal_export_workflow):
    """Tests cbioportalMetaFilesStepPart.get_resource_usage()"""
    # Define expected: default defined workflow.abstract
    expected_dict = {"threads": 1, "time": "01:00:00", "memory": "2G", "partition": "medium"}
    # Evaluate
    for resource, expected in expected_dict.items():
        msg_error = f"Assertion error for resource '{resource}'."
        actual = cbioportal_export_workflow.get_resource("cbioportal_meta_files", "run", resource)()
        assert actual == expected, msg_error


# Tests for cbioportalClinicalDataStepPart ---------------------------------------------------------


def test_cbioportal_clinical_data_step_part_get_input_files(cbioportal_export_workflow):
    """Tests cbioportalClinicalDataStepPart.get_input_files()"""
    # Method not implemented
    with pytest.raises(AssertionError):
        cbioportal_export_workflow.get_input_files("cbioportal_clinical_data", "run")


def test_cbioportal_clinical_data_step_part_get_output_files(cbioportal_export_workflow):
    """Tests cbioportalClinicalDataStepPart.get_output_files()"""
    # Define expected
    expected = {
        "patient": "work/upload/data_clinical_patient.txt",
        "sample": "work/upload/data_clinical_sample.txt",
    }
    # Get actual
    actual = cbioportal_export_workflow.get_output_files("cbioportal_clinical_data", "run")
    assert actual == expected


def test_cbioportal_clinical_data_step_part_get_log_file(cbioportal_export_workflow):
    """Tests cbioportalClinicalDataStepPart.get_log_file()"""
    # Define expected
    base_name_out = "work/log/cbioportal_clinical_data"
    expected = get_expected_log_files_dict(base_out=base_name_out, extended=False)
    # Get actual
    actual = cbioportal_export_workflow.get_log_file("cbioportal_clinical_data", "run")
    assert actual == expected


def test_cbioportal_clinical_data_step_part_get_resource_usage(cbioportal_export_workflow):
    """Tests cbioportalClinicalDataStepPart.get_resource_usage()"""
    # Define expected: default defined workflow.abstract
    expected_dict = {"threads": 1, "time": "01:00:00", "memory": "2G", "partition": "medium"}
    # Evaluate
    for resource, expected in expected_dict.items():
        msg_error = f"Assertion error for resource '{resource}'."
        actual = cbioportal_export_workflow.get_resource(
            "cbioportal_clinical_data", "run", resource
        )()
        assert actual == expected, msg_error


def test_cbioportal_clinical_data_step_part_get_args(cbioportal_export_workflow):
    """Tests cbioportalClinicalDataStepPart.get_args()"""
    # Define expected: all patients & samples
    expected = {
        "P001": {"P001-T1": {"DNA": "P001-T1-DNA1-WGS1", "RNA": "P001-T1-RNA1-mRNA_seq1"}},
        "P002": {
            "P002-T1": {"DNA": "P002-T1-DNA1-WGS1"},
            "P002-T2": {"DNA": "P002-T2-DNA1-WGS1", "RNA": "P002-T2-RNA1-mRNA_seq1"},
        },
    }
    actual = cbioportal_export_workflow.get_args("cbioportal_clinical_data", "run")
    assert actual == expected


# Tests for cbioportalCaseListsStepPart   ----------------------------------------------------------


def test_cbioportal_case_lists_step_part_get_input_files(cbioportal_export_workflow):
    """Tests cbioportalCaseListsStepPart.get_input_files()"""
    # Method not implemented
    with pytest.raises(AssertionError):
        cbioportal_export_workflow.get_input_files("cbioportal_case_lists", "run")


def test_cbioportal_case_lists_step_part_get_output_files(cbioportal_export_workflow):
    """Tests cbioportalCaseListsStepPart.get_output_files()"""
    # Define expected
    expected = {
        "sequenced": "work/upload/case_lists/all_cases_with_mutation_data.txt",
        "cna": "work/upload/case_lists/all_cases_with_cna_data.txt",
        "rna_seq_mrna": "work/upload/case_lists/all_cases_with_mrna_rnaseq_data.txt",
        "cnaseq": "work/upload/case_lists/all_cases_with_mutation_and_cna_data.txt",
        "3way_complete": "work/upload/case_lists/all_cases_with_mutation_and_cna_and_mrna_data.txt",
    }
    # Get actual
    actual = cbioportal_export_workflow.get_output_files("cbioportal_case_lists", "run")
    assert actual == expected


def test_cbioportal_case_lists_data_step_part_get_log_file(cbioportal_export_workflow):
    """Tests cbioportalCaseListsStepPart.get_log_file()"""
    # Define expected
    base_name_out = "work/log/cbioportal_case_lists"
    expected = get_expected_log_files_dict(base_out=base_name_out, extended=False)
    # Get actual
    actual = cbioportal_export_workflow.get_log_file("cbioportal_case_lists", "run")
    assert actual == expected


def test_cbioportal_case_lists_step_part_get_resource_usage(cbioportal_export_workflow):
    """Tests cbioportalCaseListsStepPart.get_resource_usage()"""
    # Define expected: default defined workflow.abstract
    expected_dict = {"threads": 1, "time": "01:00:00", "memory": "2G", "partition": "medium"}
    # Evaluate
    for resource, expected in expected_dict.items():
        msg_error = f"Assertion error for resource '{resource}'."
        actual = cbioportal_export_workflow.get_resource("cbioportal_case_lists", "run", resource)()
        assert actual == expected, msg_error


def test_cbioportal_case_lists_step_part_get_args(cbioportal_export_workflow):
    """Tests cbioportalCaseListsStepPart.get_args()"""
    # Define expected: all patients & samples
    expected = {
        "sequenced": {
            "filename": "all_cases_with_mutation_data.txt",
            "name": "Sequenced tumors",
            "description": "Tumors with somatic variant calls",
            "stable_id": "sequenced",
            "category": "all_cases_with_mutation_data",
            "samples": ["P001-T1", "P002-T1", "P002-T2"],
        },
        "cna": {
            "filename": "all_cases_with_cna_data.txt",
            "name": "Tumors with CNA data",
            "description": "Tumors with somatic Copy Number Alteration calls",
            "stable_id": "cna",
            "category": "all_cases_with_cna_data",
            "samples": ["P001-T1", "P002-T1", "P002-T2"],
        },
        "rna_seq_mrna": {
            "filename": "all_cases_with_mrna_rnaseq_data.txt",
            "name": "Tumors with expression data",
            "description": "Tumors with mRNA seq expression data",
            "stable_id": "rna_seq_mrna",
            "category": "all_cases_with_mrna_rnaseq_data",
            "samples": ["P001-T1", "P002-T2"],
        },
        "cnaseq": {
            "filename": "all_cases_with_mutation_and_cna_data.txt",
            "name": "Sequenced tumors with CNA",
            "description": "Tumors with somatic variant & CNA calls",
            "stable_id": "cnaseq",
            "category": "all_cases_with_mutation_and_cna_data",
            "samples": ["P001-T1", "P002-T1", "P002-T2"],
        },
        "3way_complete": {
            "filename": "all_cases_with_mutation_and_cna_and_mrna_data.txt",
            "name": "Sequenced tumors with CNA & expression",
            "description": "Tumors with somatic variant calls, CNA calls & expression data",
            "stable_id": "3way_complete",
            "category": "all_cases_with_mutation_and_cna_and_mrna_data",
            "samples": ["P001-T1", "P002-T2"],
        },
    }
    actual = cbioportal_export_workflow.get_args("cbioportal_case_lists", "run")
    assert actual == expected


# Tests for cbioportalVcf2MafStepPart   ----------------------------------------------------------


def test_cbioportal_vcf2maf_step_part_get_input_files(cbioportal_export_workflow):
    """Tests cbioportalVcf2MafStepPart.get_input_files()"""
    expected = {
        "vcf": (
            "/SOM_VAR_FILTRATION/output/{mapper}.{caller}.{annotator}."
            "dkfz_bias_filter.eb_filter.{tumor_library}.{filter_set}.{exon_list}/out/"
            "{mapper}.{caller}.{annotator}.dkfz_bias_filter.eb_filter."
            "{tumor_library}.{filter_set}.{exon_list}.vcf.gz"
        )
    }
    actual = cbioportal_export_workflow.get_input_files("cbioportal_vcf2maf", "run")
    assert actual == expected


def test_cbioportal_vcf2maf_step_part_get_output_files(cbioportal_export_workflow):
    """Tests cbioportalVcf2MafStepPart.get_output_files()"""
    # Define expected
    expected = {
        "maf": (
            "work/maf/{mapper}.{caller}.{annotator}.dkfz_bias_filter.eb_filter."
            "{tumor_library}.{filter_set}.{exon_list}/out/{mapper}.{caller}."
            "{annotator}.dkfz_bias_filter.eb_filter.{tumor_library}.{filter_set}."
            "{exon_list}.maf"
        )
    }
    # Get actual
    actual = cbioportal_export_workflow.get_output_files("cbioportal_vcf2maf", "run")
    assert actual == expected


def test_cbioportal_vcf2maf_step_part_get_log_file(cbioportal_export_workflow):
    """Tests cbioportalVcf2MafStepPart.get_log_file()"""
    # Define expected
    base_name_out = (
        "work/maf/{mapper}.{caller}.{annotator}.dkfz_bias_filter.eb_filter."
        "{tumor_library}.{filter_set}.{exon_list}/log/{mapper}.{caller}."
        "{annotator}.dkfz_bias_filter.eb_filter.{tumor_library}.{filter_set}."
        "{exon_list}"
    )
    expected = get_expected_log_files_dict(base_out=base_name_out, extended=False)
    # Get actual
    actual = cbioportal_export_workflow.get_log_file("cbioportal_vcf2maf", "run")
    assert actual == expected


def test_cbioportal_vcf2maf_step_part_get_args(cbioportal_export_workflow):
    """Tests cbioportalVcf2MafStepPart.get_args()"""
    wildcards = Wildcards(fromdict={"mapper": "bwa", "tumor_library": "P001-T1-DNA1-WGS1"})
    expected = {
        "tumor_sample": "P001-T1-DNA1-WGS1",
        "normal_sample": "P001-N1-DNA1-WGS1",
        "tumor_id": "P001-T1",
        "normal_id": "P001-N1",
    }
    actual = cbioportal_export_workflow.get_args("cbioportal_vcf2maf", "run")(wildcards)
    assert actual == expected


def test_cbioportal_vcf2maf_step_part_get_resource_usage(cbioportal_export_workflow):
    """Tests cbioportalVcf2MafStepPart.get_resource_usage()"""
    # Define expected: default defined workflow.abstract
    expected_dict = {"threads": 2, "time": "02:00:00", "memory": "5120M", "partition": "medium"}
    # Evaluate
    for resource, expected in expected_dict.items():
        msg_error = f"Assertion error for resource '{resource}'."
        actual = cbioportal_export_workflow.get_resource("cbioportal_vcf2maf", "run", resource)()
        assert actual == expected, msg_error


# Tests for cbioportalMutationsStepPart   ----------------------------------------------------------------


def test_cbioportal_mutations_step_part_get_input_files(cbioportal_export_workflow):
    """Tests cbioportalMutationsStepPart.get_input_files()"""
    sample = "P00{i}-T{t}"
    base_name = (
        "work/maf/bwa.mutect2.vep.dkfz_bias_filter.eb_filter."
        "P00{i}-T{t}-DNA1-WGS1.dkfz_only.genome_wide/out/"
        "bwa.mutect2.vep.dkfz_bias_filter.eb_filter."
        "P00{i}-T{t}-DNA1-WGS1.dkfz_only.genome_wide.maf"
    )
    expected = {
        sample.format(i=i, t=t): base_name.format(i=i, t=t) for i, t in ((1, 1), (2, 1), (2, 2))
    }
    actual = cbioportal_export_workflow.get_input_files("cbioportal_mutations", "run")
    assert actual == expected


def test_cbioportal_mutations_step_part_get_output_files(cbioportal_export_workflow):
    """Tests cbioportalMutationsStepPart.get_output_files()"""
    # Define expected: default defined workflow.abstract
    expected = "work/upload/data_mutation_extended.txt"
    # Actual
    actual = cbioportal_export_workflow.get_output_files("cbioportal_mutations", "run")
    assert actual == expected


def test_cbioportal_mutations_step_part_get_log_file(cbioportal_export_workflow):
    """Tests cbioportalMutationsStepPart.get_log_file()"""
    # Define expected
    base_name_out = "work/log/cbioportal_mutations"
    expected = get_expected_log_files_dict(base_out=base_name_out, extended=False)
    # Get actual
    actual = cbioportal_export_workflow.get_log_file("cbioportal_mutations", "run")
    assert actual == expected


def test_cbioportal_mutations_step_part_get_resource_usage(cbioportal_export_workflow):
    """Tests cbioportalMutationsStepPart.get_resource_usage()"""
    # Define expected: default defined workflow.abstract
    expected_dict = {"threads": 1, "time": "01:00:00", "memory": "2G", "partition": "medium"}
    # Evaluate
    for resource, expected in expected_dict.items():
        msg_error = f"Assertion error for resource '{resource}'."
        actual = cbioportal_export_workflow.get_resource("cbioportal_mutations", "run", resource)()
        assert actual == expected, msg_error


# Tests for cbioportalCns2CnaStepPart   -----------------------------------------------------------


def test_cbioportal_cns2cna_step_part_get_input_files(cbioportal_export_workflow):
    """Tests cbioportalCns2CnaStepPart.get_input_files()"""
    expected = {
        "DNAcopy": "/COPY_NUMBER/output/{mapper}.{caller}.{tumor_library}/out/{mapper}.{caller}.{tumor_library}_dnacopy.seg"
    }
    actual = cbioportal_export_workflow.get_input_files("cbioportal_cns2cna", "run")
    assert actual == expected


def test_cbioportal_cns2cna_step_part_get_output_files(cbioportal_export_workflow):
    """Tests cbioportalCns2CnaStepPart.get_output_files()"""
    # Define expected
    expected = {
        "cna": "work/cna/{mapper}.{caller}.{tumor_library}/out/{mapper}.{caller}.{tumor_library}.cna"
    }
    # Get actual
    actual = cbioportal_export_workflow.get_output_files("cbioportal_cns2cna", "run")
    assert actual == expected


def test_cbioportal_cns2cna_step_part_get_log_file(cbioportal_export_workflow):
    """Tests cbioportalCns2CnaStepPart.get_log_file()"""
    # Define expected
    base_name_out = (
        "work/cna/{mapper}.{caller}.{tumor_library}/log/{mapper}.{caller}.{tumor_library}"
    )
    expected = get_expected_log_files_dict(base_out=base_name_out, extended=False)
    # Get actual
    actual = cbioportal_export_workflow.get_log_file("cbioportal_cns2cna", "run")
    assert actual == expected


def test_cbioportal_cns2cna_step_part_get_args(cbioportal_export_workflow):
    """Tests cbioportalCns2CnaStepPart.get_args()"""
    expected = {
        "features": "/path/to/features.gtf",
        "pipeline_id": "ENSEMBL",
    }
    actual = cbioportal_export_workflow.get_args("cbioportal_cns2cna", "run")
    assert actual == expected


def test_cbioportal_cns2cna_step_part_get_resource_usage(cbioportal_export_workflow):
    """Tests cbioportalCns2CnaStepPart.get_resource_usage()"""
    # Define expected: default defined workflow.abstract
    expected_dict = {"threads": 2, "time": "02:00:00", "memory": "8192M", "partition": "medium"}
    # Evaluate
    for resource, expected in expected_dict.items():
        msg_error = f"Assertion error for resource '{resource}'."
        actual = cbioportal_export_workflow.get_resource("cbioportal_cns2cna", "run", resource)()
        assert actual == expected, msg_error


# Tests for cbioportalCnaFilesStepPart   -----------------------------------------------------------


def test_cbioportal_cna_step_part_get_input_files_log2(cbioportal_export_workflow):
    """Tests cbioportalCnaFilesStepPart.get_input_files() - action 'log2'"""
    # Define expected
    sample = "P00{i}-T{t}"
    base_name = "work/cna/bwa.cnvkit.P00{i}-T{t}-DNA1-WGS1/out/bwa.cnvkit.P00{i}-T{t}-DNA1-WGS1.cna"
    expected = {
        sample.format(i=i, t=t): base_name.format(i=i, t=t) for i, t in ((1, 1), (2, 1), (2, 2))
    }
    # Get actual
    actual = cbioportal_export_workflow.get_input_files("cbioportal_cna", "log2")
    assert actual == expected


def test_cbioportal_cna_step_part_get_input_files_gistic(cbioportal_export_workflow):
    """Tests cbioportalCnaFilesStepPart.get_input_files() - action 'gistic'"""
    # Define expected
    sample = "P00{i}-T{t}"
    base_name = "work/cna/bwa.cnvkit.P00{i}-T{t}-DNA1-WGS1/out/bwa.cnvkit.P00{i}-T{t}-DNA1-WGS1.cna"
    expected = {
        sample.format(i=i, t=t): base_name.format(i=i, t=t) for i, t in ((1, 1), (2, 1), (2, 2))
    }
    # Get actual
    actual = cbioportal_export_workflow.get_input_files("cbioportal_cna", "gistic")
    assert actual == expected


def test_cbioportal_cna_step_part_get_output_files_log2(cbioportal_export_workflow):
    """Tests cbioportalCnaFilesStepPart.get_output_files() - action 'log2'"""
    # Define expected
    expected = "work/upload/data_cna_log2.txt"
    # Get actual
    actual = cbioportal_export_workflow.get_output_files("cbioportal_cna", "log2")
    assert actual == expected


def test_cbioportal_cna_step_part_get_output_files_gistic(cbioportal_export_workflow):
    """Tests cbioportalCnaFilesStepPart.get_output_files() - action 'gistic'"""
    # Define expected
    expected = "work/upload/data_cna_gistic.txt"
    # Get actual
    actual = cbioportal_export_workflow.get_output_files("cbioportal_cna", "gistic")
    assert actual == expected


def test_cbioportal_cna_step_part_get_log_file(cbioportal_export_workflow):
    """Tests cbioportalCnaFilesStepPart.get_log_file()"""
    # Define expected
    base_name_out = "work/log/cbioportal_cna"
    expected = get_expected_log_files_dict(base_out=base_name_out, extended=False)
    # Get actual
    actual = cbioportal_export_workflow.get_log_file("cbioportal_cna", "log2")
    assert actual == expected


def test_cbioportal_cna_step_part_get_args_log2(cbioportal_export_workflow):
    """Tests cbioportalCnaFilesStepPart.get_args() -action 'log2'"""
    # Define expected
    expected = {"action_type": "log2", "extra_args": {"pipeline_id": "ENSEMBL"}}
    # Get actual
    actual = cbioportal_export_workflow.get_args("cbioportal_cna", "log2")
    assert actual == expected


def test_cbioportal_cna_step_part_get_args_gistic(cbioportal_export_workflow):
    """Tests cbioportalCnaFilesStepPart.get_args() -action 'gistic'"""
    # Define expected
    expected = {
        "action_type": "gistic",
        "extra_args": {"amplification": "9", "pipeline_id": "ENSEMBL"},
    }
    # Get actual
    actual = cbioportal_export_workflow.get_args("cbioportal_cna", "gistic")
    assert actual == expected


def test_cbioportal_cna_step_part_get_resource_usage(cbioportal_export_workflow):
    """Tests cbioportalCnaFilesStepPart.get_resource_usage()"""
    # Define expected
    expected_dict = {"threads": 2, "time": "02:00:00", "memory": "8192M", "partition": "medium"}
    # Evaluate
    all_actions = cbioportal_export_workflow.substep_getattr("cbioportal_cna", "actions")
    for action in all_actions:
        for resource, expected in expected_dict.items():
            msg_error = f"Assertion error for resource '{resource}' in action '{action}'."
            actual = cbioportal_export_workflow.get_resource("cbioportal_cna", action, resource)()
            assert actual == expected, msg_error


# Tests for cbioportalSegmentStepPart   --------------------------------------------------------


def test_cbioportal_segment_step_part_get_input_files(cbioportal_export_workflow):
    """Tests cbioportalSegmentStepPart.get_input_files()"""
    # Define expected
    sample = "P00{i}-T{t}"
    base_name = "/COPY_NUMBER/output/bwa.cnvkit.P00{i}-T{t}-DNA1-WGS1/out/bwa.cnvkit.P00{i}-T{t}-DNA1-WGS1_dnacopy.seg"
    expected = {
        sample.format(i=i, t=t): base_name.format(i=i, t=t) for i, t in ((1, 1), (2, 1), (2, 2))
    }
    # Get actual
    actual = cbioportal_export_workflow.get_input_files("cbioportal_segment", "run")
    assert actual == expected


def test_cbioportal_segment_step_part_get_output_files(cbioportal_export_workflow):
    """Tests cbioportalSegmentStepPart.get_output_files()"""
    # Define expected
    expected = "work/upload/data_segment.txt"
    # Actual
    actual = cbioportal_export_workflow.get_output_files("cbioportal_segment", "run")
    assert actual == expected


def test_cbioportal_segment_step_part_get_log_file(cbioportal_export_workflow):
    """Tests cbioportalSegmentStepPart.get_log_file()"""
    # Define expected
    base_name_out = "work/log/cbioportal_segment"
    expected = get_expected_log_files_dict(base_out=base_name_out, extended=False)
    # Get actual
    actual = cbioportal_export_workflow.get_log_file("cbioportal_segment", "run")
    assert actual == expected


def test_cbioportal_segment_step_part_get_resource_usage(cbioportal_export_workflow):
    """Tests cbioportalSegmentStepPart.get_resource_usage()"""
    # Define expected: default defined workflow.abstract
    expected_dict = {"threads": 2, "time": "02:00:00", "memory": "8192M", "partition": "medium"}
    # Evaluate
    for resource, expected in expected_dict.items():
        msg_error = f"Assertion error for resource '{resource}'."
        actual = cbioportal_export_workflow.get_resource("cbioportal_segment", "run", resource)()
        assert actual == expected, msg_error


# Tests for cbioportalExpressionStepPart   -----------------------------------------------------


def test_cbioportal_expression_step_part_get_input_files(cbioportal_export_workflow):
    """Tests cbioportalExpressionStepPart.get_input_files()"""
    # Define expected
    sample = "P00{i}-T{t}"
    base_name = (
        "/NGS_MAPPING/output/star.P00{i}-T{t}-RNA1-mRNA_seq1/out/"
        "star.P00{i}-T{t}-RNA1-mRNA_seq1.GeneCounts.tab"
    )
    expected = {sample.format(i=i, t=t): base_name.format(i=i, t=t) for i, t in ((1, 1), (2, 2))}
    # Get actual
    actual = cbioportal_export_workflow.get_input_files("cbioportal_expression", "run")
    assert actual == expected


def test_cbioportal_expression_step_part_get_output_files(cbioportal_export_workflow):
    """Tests cbioportalExpressionStepPart.get_output_files()"""
    # Define expected
    expected = "work/upload/data_expression.txt"
    # Actual
    actual = cbioportal_export_workflow.get_output_files("cbioportal_expression", "run")
    assert actual == expected


def test_cbioportal_expression_step_part_get_log_file(cbioportal_export_workflow):
    """Tests cbioportalExpressionStepPart.get_log_file()"""
    # Define expected
    base_name_out = "work/log/cbioportal_expression"
    expected = get_expected_log_files_dict(base_out=base_name_out, extended=False)
    # Get actual
    actual = cbioportal_export_workflow.get_log_file("cbioportal_expression", "run")
    assert actual == expected


def test_cbioportal_expression_step_part_get_args(cbioportal_export_workflow):
    """Tests cbioportalExpressionStepPart.get_args()"""
    expected = {
        "action_type": "expression",
        "extra_args": {"tx_obj": "/path/to/features.gtf", "pipeline_id": "ENSEMBL"},
    }
    actual = cbioportal_export_workflow.get_args("cbioportal_expression", "run")
    assert actual == expected


def test_cbioportal_expression_step_part_get_resource_usage(cbioportal_export_workflow):
    """Tests cbioportalExpressionStepPart.get_resource_usage()"""
    # Define expected: default defined workflow.abstract
    expected_dict = {"threads": 2, "time": "02:00:00", "memory": "8192M", "partition": "medium"}
    # Evaluate
    for resource, expected in expected_dict.items():
        msg_error = f"Assertion error for resource '{resource}'."
        actual = cbioportal_export_workflow.get_resource("cbioportal_expression", "run", resource)()
        assert actual == expected, msg_error


# Tests for cbioportalExportWorkflow   -------------------------------------------------------------


def test_cbioportal_export_workflow(cbioportal_export_workflow):
    """Tests simple functionality of the workflow."""
    # Check created sub steps
    expected = [
        "cbioportal_case_lists",
        "cbioportal_clinical_data",
        "cbioportal_cna",
        "cbioportal_cns2cna",
        "cbioportal_expression",
        "cbioportal_meta_files",
        "cbioportal_mutations",
        "cbioportal_segment",
        "cbioportal_vcf2maf",
    ]
    actual = list(sorted(cbioportal_export_workflow.sub_steps.keys()))
    assert actual == expected

    # Check result file construction
    expected = [
        "work/upload/case_lists/all_cases_with_cna_data.txt",
        "work/upload/case_lists/all_cases_with_mrna_rnaseq_data.txt",
        "work/upload/case_lists/all_cases_with_mutation_and_cna_and_mrna_data.txt",
        "work/upload/case_lists/all_cases_with_mutation_and_cna_data.txt",
        "work/upload/case_lists/all_cases_with_mutation_data.txt",
        "work/upload/data_clinical_patient.txt",
        "work/upload/data_clinical_sample.txt",
        "work/upload/data_cna_gistic.txt",
        "work/upload/data_cna_log2.txt",
        "work/upload/data_expression.txt",
        "work/upload/data_mutation_extended.txt",
        "work/upload/data_segment.txt",
        "work/upload/meta_clinical_patient.txt",
        "work/upload/meta_clinical_sample.txt",
        "work/upload/meta_cna_gistic.txt",
        "work/upload/meta_cna_log2.txt",
        "work/upload/meta_expression.txt",
        "work/upload/meta_mutation_extended.txt",
        "work/upload/meta_segment.txt",
        "work/upload/meta_study.txt",
    ]
    actual = list(sorted(cbioportal_export_workflow.get_result_files()))
    assert actual == expected

    assert cbioportal_export_workflow.check_config() == 0<|MERGE_RESOLUTION|>--- conflicted
+++ resolved
@@ -83,16 +83,8 @@
     """Return cbioportalExportWorkflow object pre-configured with cancer sheet"""
     # Patch out file-system related things in abstract (the crawling link in step is defined there)
     patch_module_fs("snappy_pipeline.workflows.abstract", cancer_sheet_fake_fs, mocker)
-<<<<<<< HEAD
-
-=======
     patch_module_fs("snappy_pipeline.workflows.ngs_mapping", aligner_indices_fake_fs, mocker)
-    dummy_workflow.globals = {
-        "ngs_mapping": lambda x: "/NGS_MAPPING/" + x,
-        "somatic_variant": lambda x: "/SOM_VAR_FILTRATION/" + x,
-        "copy_number_step": lambda x: "/COPY_NUMBER/" + x,
-    }
->>>>>>> 91b1e384
+
     # Construct the workflow object
     return cbioportalExportWorkflow(
         dummy_workflow,
