--- conflicted
+++ resolved
@@ -51,19 +51,11 @@
             # Description of dataset in cBioPortal
             study:
               type_of_cancer: mixed
-<<<<<<< HEAD
               cancer_study_id: mixed_test
               study_description: "Test of arguments"
               study_name: test_study
               study_name_short: test
               reference_genome: grch37
-=======
-              cancer_study_id: mixed_pedion_a02p
-              study_description: "PeDiOn project A02P"
-              study_name: PeDiOn_A02P
-              study_name_short: A02P
-              reference_genome: hg19
->>>>>>> 2db384bb
 
         data_sets:
           first_batch:
