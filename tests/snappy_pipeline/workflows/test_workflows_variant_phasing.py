--- conflicted
+++ resolved
@@ -36,7 +36,6 @@
               path_index: /path/to/bwa/index.fa
 
           variant_calling:
-            path_ngs_mapping: NGS_MAPPING
             tools:
               - bcftools_call
               - gatk3_hc
@@ -45,18 +44,10 @@
             gatk3_hc: {}
             gatk3_ug: {}
           variant_annotation:
-<<<<<<< HEAD
-            path_ngs_mapping: NGS_MAPPING
-            path_variant_calling: VARIANT_CALLING
-            path_jannovar_ser: /path/to/jannovar.ser
-=======
             tools: ['vep']
             vep: {}
->>>>>>> 91b1e384
           variant_phasing:
-            path_ngs_mapping: NGS_MAPPING
-            path_variant_calling: VARIANT_CALLING
-            path_variant_annotation: VARIANT_ANNOTATION
+            path_variant_annotation: ../variant_annotation
 
         data_sets:
           first_batch:
