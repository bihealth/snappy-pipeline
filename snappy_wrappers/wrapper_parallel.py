--- conflicted
+++ resolved
@@ -19,10 +19,7 @@
 import sys
 import tempfile
 import textwrap
-<<<<<<< HEAD
-=======
 import time
->>>>>>> becdbbaa
 from collections.abc import MutableMapping, MutableSequence
 
 from snakemake.api import ResourceSettings, SnakemakeApi
@@ -252,15 +249,15 @@
 
 
 def run_snakemake(
-        config,
-        snakefile="Snakefile",
-        cores=1,
-        num_jobs=0,
-        max_jobs_per_second=0,
-        max_status_checks_per_second=0,
-        job_name_token="",
-        partition=None,
-        profile=None,
+    config,
+    snakefile="Snakefile",
+    cores=1,
+    num_jobs=0,
+    max_jobs_per_second=0,
+    max_status_checks_per_second=0,
+    job_name_token="",
+    partition=None,
+    profile=None,
 ):
     """Given a pipeline step's configuration, launch sequential or parallel Snakemake"""
     if config["use_profile"]:
@@ -316,7 +313,7 @@
 
 
 def write_snakemake_debug_helper(
-        profile, jobs, restart_times, job_name_token, max_jobs_per_second, max_status_checks_per_second
+    profile, jobs, restart_times, job_name_token, max_jobs_per_second, max_status_checks_per_second
 ):
     """Write Snakemake debug helper file
 
@@ -1502,7 +1499,7 @@
         return (merge_input, merge_output, merge_log)
 
     def _construct_level_one_merge_rule(
-            self, chunk_no, merge_input, merge_output, chunk_logs, merge_log
+        self, chunk_no, merge_input, merge_output, chunk_logs, merge_log
     ):
         return (
             textwrap.dedent(
