from snakemake.shell import shell

__author__ = "Manuel Holtgrewe <manuel.holtgrewe@bih-charite.de>"

args = getattr(snakemake.params, "args", {})
melt_config = args["config"]

shell(
    r"""
# -----------------------------------------------------------------------------
# Redirect stderr to log file by default and enable printing executed commands
exec 2> >(tee -a "{snakemake.log.log}")
set -x
# -----------------------------------------------------------------------------

JAR={melt_config[jar_file]}
ME_REFS={melt_config[me_refs_path]}
ME_INFIX={melt_config[me_refs_infix]}

genotype_dir=$(dirname {snakemake.input.genotype} | head -n 1)
ls $genotype_dir/*.{args[me_type]}.tsv \
| sort \
> {snakemake.output.list_txt}

# TODO: allowing 100% no-call wise?
java -Xmx13G -jar $JAR \
    MakeVCF \
    -genotypingdir $genotype_dir \
<<<<<<< HEAD
    -h {args[reference]} \
=======
    -h {snakemake.input.reference} \
>>>>>>> e61999d7
    -j 100 \
    -t $ME_REFS/$ME_INFIX/{args[me_type]}_MELT.zip \
    -p $(dirname {snakemake.input.group_analysis}) \
    -w $(dirname {snakemake.output.done}) \
    -o $(dirname {snakemake.output.done})

## Make file more VCF conforming XXX TODO XXX
#perl -p -e 's/ID=GL,Number=3/ID=GL,Number=G/' $(dirname {snakemake.output.done})/{args[me_type]}.final_comp.vcf \
cat $(dirname {snakemake.output.done})/{args[me_type]}.final_comp.vcf \
| bgzip -c \
> {snakemake.output.vcf}
tabix -f {snakemake.output.vcf}
"""
)<|MERGE_RESOLUTION|>--- conflicted
+++ resolved
@@ -26,11 +26,7 @@
 java -Xmx13G -jar $JAR \
     MakeVCF \
     -genotypingdir $genotype_dir \
-<<<<<<< HEAD
-    -h {args[reference]} \
-=======
     -h {snakemake.input.reference} \
->>>>>>> e61999d7
     -j 100 \
     -t $ME_REFS/$ME_INFIX/{args[me_type]}_MELT.zip \
     -p $(dirname {snakemake.input.group_analysis}) \
