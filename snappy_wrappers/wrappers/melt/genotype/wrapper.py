from snakemake.shell import shell

__author__ = "Manuel Holtgrewe <manuel.holtgrewe@bih-charite.de>"

args = getattr(snakemake.params, "args", {})
melt_config = args["config"]

shell(
    r"""
# -----------------------------------------------------------------------------
# Redirect stderr to log file by default and enable printing executed commands
exec 2> >(tee -a "{snakemake.log.log}")
set -x
# -----------------------------------------------------------------------------

JAR={melt_config[jar_file]}
ME_REFS={melt_config[me_refs_path]}
ME_INFIX={melt_config[me_refs_infix]}

java -Xmx13G -jar $JAR \
    Genotype \
<<<<<<< HEAD
    -h {args[reference]} \
=======
    -h {snakemake.input.reference} \
>>>>>>> e61999d7
    -bamfile {snakemake.input.bam} \
    -p $(dirname {snakemake.input.done}) \
    -t $ME_REFS/$ME_INFIX/{args[me_type]}_MELT.zip \
    -w $(dirname {snakemake.output.done})

"""
)<|MERGE_RESOLUTION|>--- conflicted
+++ resolved
@@ -19,11 +19,7 @@
 
 java -Xmx13G -jar $JAR \
     Genotype \
-<<<<<<< HEAD
-    -h {args[reference]} \
-=======
     -h {snakemake.input.reference} \
->>>>>>> e61999d7
     -bamfile {snakemake.input.bam} \
     -p $(dirname {snakemake.input.done}) \
     -t $ME_REFS/$ME_INFIX/{args[me_type]}_MELT.zip \
