--- conflicted
+++ resolved
@@ -7,14 +7,12 @@
 
 shell.executable("/bin/bash")
 
-<<<<<<< HEAD
 args = getattr(snakemake.params, "args", {})
-=======
+
 intervals = getattr(snakemake.input, "intervals", "")
 if intervals:
     with open(str(snakemake.input.intervals), "rt") as f:
         intervals = " ".join([f"--intervals {itv}" for itv in map(str.strip, f.readlines())])
->>>>>>> 2db384bb
 
 shell(
     r"""
@@ -52,16 +50,7 @@
     --input {snakemake.input.normal_bam} \
     {intervals} \
     --max-mnp-distance 0 \
-<<<<<<< HEAD
-    --output $tmpdir/$vcf \
-    $(if [[ -n "{args[intervals]}" ]]; then
-        for itv in "{args[intervals]}"; do \
-            echo -n "--intervals $itv "; \
-        done; \
-    fi)
-=======
     --output $tmpdir/$vcf
->>>>>>> 2db384bb
 
 bgzip $tmpdir/$vcf
 tabix $tmpdir/$vcf.gz
