# -*- coding: utf-8 -*-
"""CUBI+Snakemake wrapper code for oxo-G flagging."""

from snakemake import shell

__author__ = "Manuel Holtgrewe <manuel.holtgrewe@bih-charite.de>"

args = getattr(snakemake.params, "args", {})

shell(
    r"""
set -euo pipefail

set -x

# "Local" TMPDIR as the scripts try to do "rename" across file sests otherwise
export TMPDIR=$(dirname $(dirname {snakemake.output.vcf}))/tmp
mkdir -p $TMPDIR
trap "rm -rf $TMPDIR" EXIT KILL TERM INT HUP

# Write out information about conda installation.
conda list >{snakemake.log.conda_list}
conda info >{snakemake.log.conda_info}
md5sum {snakemake.log.conda_list} >{snakemake.log.conda_list_md5}
md5sum {snakemake.log.conda_info} >{snakemake.log.conda_info_md5}

# Also pipe stderr to log file
if [[ -n "{snakemake.log.log}" ]]; then
    if [[ "$(set +e; tty; set -e)" != "" ]]; then
        rm -f "{snakemake.log.log}" && mkdir -p $(dirname {snakemake.log.log})
        exec 2> >(tee -a "{snakemake.log.log}" >&2)
    else
        rm -f "{snakemake.log.log}" && mkdir -p $(dirname {snakemake.log.log})
        echo "No tty, logging disabled" >"{snakemake.log.log}"
    fi
fi

out={snakemake.output.vcf}

dkfzbiasfilter.py \
    --tempFolder $TMPDIR \
    --writeQC \
    {snakemake.input.vcf} \
    {snakemake.input.bam} \
<<<<<<< HEAD
    {args[reference]} \
=======
    {snakemake.input.reference} \
>>>>>>> e61999d7
    ${{out%.gz}}

if [[ ! -s ${{out%.gz}} ]]; then
    bcftools view --header-only {snakemake.input.vcf} \
    > ${{out%.gz}}
fi

bgzip ${{out%.gz}}
tabix -f {snakemake.output.vcf}

pushd $(dirname {snakemake.output.vcf}) && \
    md5sum $(basename {snakemake.output.vcf}) >$(basename {snakemake.output.vcf}).md5 && \
    md5sum $(basename {snakemake.output.vcf_tbi}) >$(basename {snakemake.output.vcf_tbi}).md5 && \
    popd
"""
)

# Compute MD5 sums of logs.
shell(
    r"""
md5sum {snakemake.log.log} >{snakemake.log.log_md5}
"""
)<|MERGE_RESOLUTION|>--- conflicted
+++ resolved
@@ -42,11 +42,7 @@
     --writeQC \
     {snakemake.input.vcf} \
     {snakemake.input.bam} \
-<<<<<<< HEAD
-    {args[reference]} \
-=======
     {snakemake.input.reference} \
->>>>>>> e61999d7
     ${{out%.gz}}
 
 if [[ ! -s ${{out%.gz}} ]]; then
