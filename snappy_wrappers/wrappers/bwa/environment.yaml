--- conflicted
+++ resolved
@@ -8,8 +8,4 @@
   - samblaster==0.1.26
   - seqtk==1.3
   - trimadap==r11
-<<<<<<< HEAD
-  - sed ==4.8
-=======
-  - sed==4.8
->>>>>>> 9999b5d4
+  - sed==4.8