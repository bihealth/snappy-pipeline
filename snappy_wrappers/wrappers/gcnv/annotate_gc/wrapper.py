--- conflicted
+++ resolved
@@ -6,24 +6,14 @@
 
 # Pick the target BED file to use.
 # FIXME: why is 'target_interval_bed' not used?
-<<<<<<< HEAD
 for item in args["path_target_interval_list_mapping"]:
-=======
-config = snakemake.config['step_config'][snakemake.params.step_key]['gcnv']
-# Note: this wrapper is only used in ther model building workflow, not in calling from a built model
-for item in config["path_target_interval_list_mapping"]:
->>>>>>> 2db384bb
     if item["name"] == snakemake.wildcards.library_kit:
         target_interval_bed = item["path"]
         break
 else:  # of for, did not break out
     raise Exception("Found no target intervals for %s" % item["name"])
 
-<<<<<<< HEAD
 map_bed = args["path_uniquely_mapable_bed"]
-=======
-map_bed = config['path_uniquely_mapable_bed']
->>>>>>> 2db384bb
 
 shell(
     r"""
