--- conflicted
+++ resolved
@@ -5,16 +5,13 @@
 
 __author__ = "Manuel Holtgrewe <manuel.holtgrewe@bih-charite.de>"
 
-<<<<<<< HEAD
 args = getattr(snakemake.params, "args", {})
-=======
-export_config = getattr(snakemake.params, "args", {})
-path_exon_bed = export_config["path_exon_bed"]
-reference = export_config["reference"]
-transcript_db = export_config.get("transcript_db")
-clinvar_db = export_config.get("clinvar_db")
-frequency_db = export_config.get("frequency_db")
-hgnc_tsv = export_config["hgnc_tsv"]
+path_exon_bed = args["path_exon_bed"]
+reference = args["reference"]
+transcript_db = args.get("transcript_db")
+clinvar_db = args.get("clinvar_db")
+frequency_db = args.get("frequency_db")
+hgnc_tsv = args["hgnc_tsv"]
 
 if not Path(transcript_db).exists(follow_symlinks=True):
     transcript_db = None
@@ -34,7 +31,6 @@
 transcript_db_param = f"--transcripts {transcript_db}" if transcript_db else ""
 clinvar_db_param = f"--clinvar {clinvar_db}" if clinvar_db else ""
 frequency_db_param = f"--frequencies {frequency_db}" if frequency_db else ""
->>>>>>> 2db384bb
 
 DEF_HELPER_FUNCS = r"""
 compute-md5()
@@ -87,26 +83,15 @@
 # Run actual tools --------------------------------------------------------------------------------
 
 # Extract around BED file, if given.  Otherwise, "just" normalize.
-<<<<<<< HEAD
-if [[ -n "{args[path_exon_bed]}" ]] && [[ "{args[path_exon_bed]}" != "None" ]]; then
-    set -e
-    bcftools view \
-        -R {args[path_exon_bed]} \
-=======
 if [[ -n "{path_exon_bed}" ]] && [[ "{path_exon_bed}" != "None" ]]; then
     set -e
     bcftools view \
         -R {path_exon_bed} \
->>>>>>> 2db384bb
         {snakemake.input.vcf} \
     | bcftools norm \
         -m -any \
         --force \
-<<<<<<< HEAD
-        --fasta-ref {args[reference]} \
-=======
         --fasta-ref {reference} \
->>>>>>> 2db384bb
     | bcftools sort -T $TMPDIR \
     | bgzip -c \
     > $TMPDIR/tmp.vcf.gz
@@ -116,11 +101,7 @@
     bcftools norm \
         -m -any \
         --force \
-<<<<<<< HEAD
-        --fasta-ref {args[reference]} \
-=======
         --fasta-ref {reference} \
->>>>>>> 2db384bb
         {snakemake.input.vcf} \
     | bcftools sort -T $TMPDIR \
     | bgzip -c \
@@ -135,9 +116,6 @@
 mehari \
     annotate \
     seqvars \
-<<<<<<< HEAD
-    --path-db {args[path_mehari_db]} \
-=======
     --reference {reference} \
     {transcript_db_param} {clinvar_db_param} {frequency_db_param} \
     --pick-transcript mane-select \
@@ -145,7 +123,6 @@
     --pick-transcript length \
     --pick-transcript-mode first \
     --keep-intergenic \
->>>>>>> 2db384bb
     --path-input-ped {snakemake.input.ped} \
     --path-input-vcf $TMPDIR/tmp.vcf.gz \
     --hgnc {hgnc_tsv} \
