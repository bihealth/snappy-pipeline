# -*- coding: utf-8 -*-
"""Wrapper for running Manta in somatic variant calling mode on WGS data"""

import os

<<<<<<< HEAD
from snappy_wrappers.simple_wrapper import SimpleWrapper
=======
from snappy_wrappers.snappy_wrapper import ShellWrapper
>>>>>>> 3431c5d7

__author__ = "Eric Blanc"
__email__ = "eric.blanc@bih-charite.de"

<<<<<<< HEAD
args = getattr(snakemake.params, "args", {})
=======
args = snakemake.params.get("args", {})
>>>>>>> 3431c5d7

outdir = os.path.dirname(snakemake.output.vcf)
workdir = os.path.join(os.path.dirname(outdir), "work")

<<<<<<< HEAD
# Create manta config file if extra_config dict in arguments.
=======
>>>>>>> 3431c5d7
if args.get("extra_config", None) is not None:
    with open(os.path.join(outdir, "config.ini"), "wt") as f:
        print("[manta]", file=f)
        for k, v in args["extra_config"].items():
            print(f"{k} = {v}", file=f)
    config = f"--config {outdir}/config.ini"
else:
    config = ""
<<<<<<< HEAD

cmd=r"""
# configManta.py doesn't like when its output script is already present
rm {workdir}/runWorkflow.py

=======

cmd=r"""
>>>>>>> 3431c5d7
configManta.py \
    --referenceFasta {snakemake.input.reference} \
    --runDir {workdir} \
    {normal_bam} \
    --tumorBam {snakemake.input.tumor_bam} \
    {exome} {rna} {unstranded} \
    {callRegions} \
    {config}

# Fix issue https://github.com/Illumina/manta/issues/293
sed -ie "s/smtplib.SMTP('localhost')/smtplib.SMTP('localhost', timeout=5)/" \
    {workdir}/runWorkflow.py

python {workdir}/runWorkflow.py \
    -m local \
    -j 16

ln -sr {workdir}/results/variants/somaticSV.vcf.gz {snakemake.output.vcf}
ln -sr {workdir}/results/variants/somaticSV.vcf.gz.tbi {snakemake.output.vcf_tbi}
ln -sr {workdir}/results/variants/candidateSV.vcf.gz {snakemake.output.candidate}
ln -sr {workdir}/results/variants/candidateSV.vcf.gz.tbi {snakemake.output.candidate_tbi}
""".format(
    snakemake=snakemake,
    workdir=workdir,
<<<<<<< HEAD
    normal_bam=f"--normalBam {snakemake.input.normal_bam}" if getattr(snakemake.input, "normal_bam", None) is not None else "",
    exome="--exome" if args.get("exome", False) else "",
    rna="--rna" if args.get("rna", False) else "",
    unstranded="--unstrandedRNA" if args.get("unstranded", False) else "",
    callRegions=f"--callRegions {snakemake.input.callRegions}" if getattr(snakemake.input, "callRegions", None) is not None else "",
    config=config,
)

SimpleWrapper(snakemake).run_bash(cmd)
=======
    normal_bam=f"--normalBam {snakemake.input.normal_bam}" if snakemake.input.get("normal_bam", None) is not None else "",
    exome="--exome" if args.get("exome", False) else "",
    rna="--rna" if args.get("rna", False) else "",
    unstranded="--unstrandedRNA" if args.get("unstranded", False) else "",
    callRegions=f"--callRegions {snakemake.input.callRegions}" if snakemake.input.get("callRegions", None) is not None else "",
    config=config,
)

ShellWrapper(snakemake).run(cmd)
>>>>>>> 3431c5d7
<|MERGE_RESOLUTION|>--- conflicted
+++ resolved
@@ -3,28 +3,17 @@
 
 import os
 
-<<<<<<< HEAD
-from snappy_wrappers.simple_wrapper import SimpleWrapper
-=======
 from snappy_wrappers.snappy_wrapper import ShellWrapper
->>>>>>> 3431c5d7
 
 __author__ = "Eric Blanc"
 __email__ = "eric.blanc@bih-charite.de"
 
-<<<<<<< HEAD
 args = getattr(snakemake.params, "args", {})
-=======
-args = snakemake.params.get("args", {})
->>>>>>> 3431c5d7
 
 outdir = os.path.dirname(snakemake.output.vcf)
 workdir = os.path.join(os.path.dirname(outdir), "work")
 
-<<<<<<< HEAD
 # Create manta config file if extra_config dict in arguments.
-=======
->>>>>>> 3431c5d7
 if args.get("extra_config", None) is not None:
     with open(os.path.join(outdir, "config.ini"), "wt") as f:
         print("[manta]", file=f)
@@ -33,16 +22,11 @@
     config = f"--config {outdir}/config.ini"
 else:
     config = ""
-<<<<<<< HEAD
 
 cmd=r"""
 # configManta.py doesn't like when its output script is already present
 rm {workdir}/runWorkflow.py
 
-=======
-
-cmd=r"""
->>>>>>> 3431c5d7
 configManta.py \
     --referenceFasta {snakemake.input.reference} \
     --runDir {workdir} \
@@ -67,7 +51,6 @@
 """.format(
     snakemake=snakemake,
     workdir=workdir,
-<<<<<<< HEAD
     normal_bam=f"--normalBam {snakemake.input.normal_bam}" if getattr(snakemake.input, "normal_bam", None) is not None else "",
     exome="--exome" if args.get("exome", False) else "",
     rna="--rna" if args.get("rna", False) else "",
@@ -76,15 +59,4 @@
     config=config,
 )
 
-SimpleWrapper(snakemake).run_bash(cmd)
-=======
-    normal_bam=f"--normalBam {snakemake.input.normal_bam}" if snakemake.input.get("normal_bam", None) is not None else "",
-    exome="--exome" if args.get("exome", False) else "",
-    rna="--rna" if args.get("rna", False) else "",
-    unstranded="--unstrandedRNA" if args.get("unstranded", False) else "",
-    callRegions=f"--callRegions {snakemake.input.callRegions}" if snakemake.input.get("callRegions", None) is not None else "",
-    config=config,
-)
-
-ShellWrapper(snakemake).run(cmd)
->>>>>>> 3431c5d7
+ShellWrapper(snakemake).run(cmd)