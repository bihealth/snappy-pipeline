# -*- coding: utf-8 -*-
"""Wrapper for calculating tumor mutation burde with bcftools
"""

from snakemake.shell import shell

__author__ = "Pham Gia Cuong"
__email__ = "pham.gia-cuong@bih-charite.de"

step = snakemake.config["pipeline_step"]["name"]
config = snakemake.config["step_config"][step]

missense_re = (
    snakemake.params.args["missense_re"]
    if "args" in snakemake.params.keys()
    and "missense_re" in snakemake.params.args.keys()
    and config["has_annotation"] == "TRUE"
    else ""
)

shell(
    r"""
# -----------------------------------------------------------------------------
# Redirect stderr to log file by default and enable printing executed commands
exec 2> >(tee -a "{snakemake.log.log}")
set -x
# -----------------------------------------------------------------------------

# Write out information about conda installation
conda list > {snakemake.log.conda_list}
conda info > {snakemake.log.conda_info}

bed_file={config[target_regions]}
bed_file_name=$(basename $bed_file)
bed_md5=$(md5sum $bed_file | awk '{{print $1}}')

name_vcf=$(basename {snakemake.input.vcf})
vcf_md5=$(md5sum {snakemake.input.vcf} | awk '{{print $1}}')

<<<<<<< HEAD
cat_cmd=zcat    #in case that bed file has gzip format
gzip -t $bed_file || cat_cmd=cat
total_exom_length=$($cat_cmd $bed_file | \
    awk '{{dis+=$3-$2}} END {{print dis}}')
total_exom_length=$(zcat $bed_file | \
=======
# Avoids script failing with gzip error status
cmd=zcat
gzip -t $bed_file || cmd=cat

total_exom_length=$($cmd $bed_file | \
>>>>>>> 4874074d
    awk '{{dis+=$3-$2}} END {{print dis}}') #TMB_rounded=`printf "%.3f" $TMB`

number_snvs=$(bcftools view -R $bed_file -v snps --threads 2 -H {snakemake.input.vcf}| wc -l)
number_indels=$(bcftools view -R $bed_file -v indels --threads 2 -H {snakemake.input.vcf}| wc -l)
number_variants=$(bcftools view -R $bed_file --threads 2 -H {snakemake.input.vcf}| wc -l)

<<<<<<< HEAD
TMB=$(echo "1000000*($number_variants/$total_exom_length)" | bc -l | xargs printf "%.17g")
cat << EOF > {snakemake.output.json}
{{
  "Library_name": "{snakemake.wildcards.tumor_library}",
  "VCF_file": "$name_vcf",
  "VCF_md5": "$vcf_md5",
  "BED_file": "$bed_file_name",
  "BED_md5": "$bed_md5",
  "TMB": $TMB,
  "Number_variants": $number_variants,
  "Number_snvs": $number_snvs,
  "Number_indels": $number_indels,
  "Total_regions_length": $total_exom_length
=======
if [[ -n "{missense_re}" ]]
then
    number_missense_variants=$(bcftools view -R $bed_file --threads 2 -H {snakemake.input.vcf} | grep -E '{missense_re}' | wc -l || true)
else
    number_missense_variants=0
fi

TMB=$(printf "%f" $(echo "1000000*($number_variants/$total_exom_length)" | bc -l))
missense_TMB=$(printf "%f" $(echo "1000000*($number_missense_variants/$total_exom_length)" | bc -l))
if [[ {config[has_annotation]} == "TRUE" ]]
then
    cat << EOF > {snakemake.output.json}
{{
    "Library_name": "{snakemake.wildcards.tumor_library}",
    "VCF_file": "$name_vcf",
    "VCF_md5": "$vcf_md5",
    "BED_file": "$bed_file_name",
    "BED_md5": "$bed_md5",
    "TMB": $TMB,
    "missense_TMB": $missense_TMB,
    "Number_variants": $number_variants,
    "Number_snvs": $number_snvs,
    "Number_indels": $number_indels,
    "Total_regions_length": $total_exom_length
}}
EOF
else
    cat << EOF > {snakemake.output.json}
{{
    "Library_name": "{snakemake.wildcards.tumor_library}",
    "VCF_file": "$name_vcf",
    "VCF_md5": "$vcf_md5",
    "BED_file": "$bed_file_name",
    "BED_md5": "$bed_md5",
    "TMB": $TMB,
    "Number_variants": $number_variants,
    "Number_snvs": $number_snvs,
    "Number_indels": $number_indels,
    "Total_regions_length": $total_exom_length
>>>>>>> 4874074d
}}
EOF
fi

pushd $(dirname {snakemake.output.json})
md5sum $(basename {snakemake.output.json}) > $(basename {snakemake.output.json_md5})
"""
)

# Compute MD5 sums of logs
shell(
    r"""
md5sum {snakemake.log.log} > {snakemake.log.log_md5}
md5sum {snakemake.log.conda_list} > {snakemake.log.conda_list_md5}
md5sum {snakemake.log.conda_info} > {snakemake.log.conda_info_md5}
"""
)<|MERGE_RESOLUTION|>--- conflicted
+++ resolved
@@ -37,40 +37,17 @@
 name_vcf=$(basename {snakemake.input.vcf})
 vcf_md5=$(md5sum {snakemake.input.vcf} | awk '{{print $1}}')
 
-<<<<<<< HEAD
-cat_cmd=zcat    #in case that bed file has gzip format
-gzip -t $bed_file || cat_cmd=cat
-total_exom_length=$($cat_cmd $bed_file | \
-    awk '{{dis+=$3-$2}} END {{print dis}}')
-total_exom_length=$(zcat $bed_file | \
-=======
 # Avoids script failing with gzip error status
 cmd=zcat
 gzip -t $bed_file || cmd=cat
 
 total_exom_length=$($cmd $bed_file | \
->>>>>>> 4874074d
     awk '{{dis+=$3-$2}} END {{print dis}}') #TMB_rounded=`printf "%.3f" $TMB`
 
 number_snvs=$(bcftools view -R $bed_file -v snps --threads 2 -H {snakemake.input.vcf}| wc -l)
 number_indels=$(bcftools view -R $bed_file -v indels --threads 2 -H {snakemake.input.vcf}| wc -l)
 number_variants=$(bcftools view -R $bed_file --threads 2 -H {snakemake.input.vcf}| wc -l)
 
-<<<<<<< HEAD
-TMB=$(echo "1000000*($number_variants/$total_exom_length)" | bc -l | xargs printf "%.17g")
-cat << EOF > {snakemake.output.json}
-{{
-  "Library_name": "{snakemake.wildcards.tumor_library}",
-  "VCF_file": "$name_vcf",
-  "VCF_md5": "$vcf_md5",
-  "BED_file": "$bed_file_name",
-  "BED_md5": "$bed_md5",
-  "TMB": $TMB,
-  "Number_variants": $number_variants,
-  "Number_snvs": $number_snvs,
-  "Number_indels": $number_indels,
-  "Total_regions_length": $total_exom_length
-=======
 if [[ -n "{missense_re}" ]]
 then
     number_missense_variants=$(bcftools view -R $bed_file --threads 2 -H {snakemake.input.vcf} | grep -E '{missense_re}' | wc -l || true)
@@ -110,7 +87,6 @@
     "Number_snvs": $number_snvs,
     "Number_indels": $number_indels,
     "Total_regions_length": $total_exom_length
->>>>>>> 4874074d
 }}
 EOF
 fi
