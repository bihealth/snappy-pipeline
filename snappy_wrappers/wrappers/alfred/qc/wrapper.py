--- conflicted
+++ resolved
@@ -20,16 +20,9 @@
 }
 """
 
-<<<<<<< HEAD
-args = getattr(snakemake.params, "args", {})
-reference_path = args["path_reference"]
-genome_path = args["path_reference_genome"]
-targets_bed = args["path_targets_bed"]
-=======
 reference_path = snakemake.input.reference
 genome_path = snakemake.input.reference_genome
 targets_bed = snakemake.input.targets_bed
->>>>>>> e61999d7
 
 shell(
     r"""
