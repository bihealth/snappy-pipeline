--- conflicted
+++ resolved
@@ -1,11 +1,7 @@
 channels:
-  - nodefaults
   - conda-forge
   - bioconda
-<<<<<<< HEAD
-=======
   - nodefaults
->>>>>>> 6873ffaf
 
 name: snappy_env
 
