# -*- coding: utf-8 -*-
"""CUBI Pipeline homologous_recombination_deficiency step Snakefile"""

import os

from snappy_pipeline import expand_ref
from snappy_pipeline.workflows.homologous_recombination_deficiency import (
    HomologousRecombinationDeficiencyWorkflow,
)

__author__ = "Eric Blanc"


# Configuration ===============================================================


configfile: "config.yaml"


# Expand "$ref" JSON pointers in configuration (also works for YAML)
config, lookup_paths, config_paths = expand_ref("config.yaml", config)

# WorkflowImpl Object Setup ===================================================

wf = HomologousRecombinationDeficiencyWorkflow(
    workflow, config, lookup_paths, config_paths, os.getcwd()
)

# Rules =======================================================================


localrules:
    # Linking files from work/ to output/ should be done locally
    homologous_recombination_deficiency_link_out_run,


rule all:
    input:
        wf.get_result_files(),


# House-Keeping ~~~~~~~~~~~~~~~~~~~~~~~~~~~~~~~~~~~~~~~~~~~~~~~~~~~~~~~~~~~~~~~

# Generic linking out ---------------------------------------------------------


rule homologous_recombination_deficiency_link_out_run:
    input:
        wf.get_input_files("link_out", "run"),
    output:
        wf.get_output_files("link_out", "run"),
    run:
        shell(wf.get_shell_cmd("link_out", "run", wildcards))


# Homologous Recombination Deficiency score ~~~~~~~~~~~~~~~~~~~~~~~~~~~~~~~~~~~

# Run scarHRD -----------------------------------------------------------------


rule homologous_recombination_deficiency_scarHRD_install:
    output:
        **wf.get_output_files("scarHRD", "install"),
    params:
        packages=[
<<<<<<< HEAD
            {"name": "sztup/scarHRD", "repo": "github"},
            {"name": "aroneklund/copynumber", "repo": "github"},
=======
            {"name": "aroneklund/copynumber", "repo": "github"},
            {"name": "sequenzatools/sequenza", "repo": "bitbucket"},
            {"name": "sztup/scarHRD", "repo": "github"},
>>>>>>> 12f6ece8
        ],
    resources:
        time=wf.get_resource("scarHRD", "install", "time"),
        memory=wf.get_resource("scarHRD", "install", "memory"),
        partition=wf.get_resource("scarHRD", "install", "partition"),
        tmpdir=wf.get_resource("scarHRD", "install", "tmpdir"),
    log:
        **wf.get_log_file("scarHRD", "install"),
    wrapper:
        wf.wrapper_path("r")


rule homologous_recombination_deficiency_scarHRD_run:
    input:
        unpack(wf.get_input_files("scarHRD", "run")),
    output:
        **wf.get_output_files("scarHRD", "run"),
    threads: wf.get_resource("scarHRD", "run", "threads")
    resources:
        time=wf.get_resource("scarHRD", "run", "time"),
        memory=wf.get_resource("scarHRD", "run", "memory"),
        partition=wf.get_resource("scarHRD", "run", "partition"),
        tmpdir=wf.get_resource("scarHRD", "run", "tmpdir"),
    log:
        **wf.get_log_file("scarHRD", "run"),
    wrapper:
        wf.wrapper_path("scarHRD/run")<|MERGE_RESOLUTION|>--- conflicted
+++ resolved
@@ -63,14 +63,9 @@
         **wf.get_output_files("scarHRD", "install"),
     params:
         packages=[
-<<<<<<< HEAD
-            {"name": "sztup/scarHRD", "repo": "github"},
-            {"name": "aroneklund/copynumber", "repo": "github"},
-=======
             {"name": "aroneklund/copynumber", "repo": "github"},
             {"name": "sequenzatools/sequenza", "repo": "bitbucket"},
             {"name": "sztup/scarHRD", "repo": "github"},
->>>>>>> 12f6ece8
         ],
     resources:
         time=wf.get_resource("scarHRD", "install", "time"),
