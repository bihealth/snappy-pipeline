--- conflicted
+++ resolved
@@ -76,11 +76,7 @@
             )
         )
         # Register sub workflows
-<<<<<<< HEAD
-        self.register_module("ngs_mapping", self.config["path_ngs_mapping"])
-=======
-        self.register_sub_workflow("ngs_mapping", self.config.path_ngs_mapping)
->>>>>>> 91b1e384
+        self.register_module("ngs_mapping", self.config.path_ngs_mapping)
         # Build dictionary with sample count per library kit
         _, _, self.library_kit_counts_dict = self.pick_kits_and_donors()
 
