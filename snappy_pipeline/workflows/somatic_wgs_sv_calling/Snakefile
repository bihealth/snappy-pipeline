# -*- coding: utf-8 -*-
"""CUBI Pipeline somatic_wgs_sv_calling step Snakefile"""

import os

from snappy_pipeline import expand_ref
from snappy_pipeline.workflows.somatic_wgs_sv_calling import SomaticWgsSvCallingWorkflow

__author__ = "Manuel Holtgrewe <manuel.holtgrewe@bihealth.de>"


# Configuration ===============================================================


configfile: "config.yaml"


# Expand "$ref" JSON pointers in configuration (also works for YAML)
config, lookup_paths, config_paths = expand_ref("config.yaml", config)

# WorkflowImpl Object Setup ===================================================

wf = SomaticWgsSvCallingWorkflow(workflow, config, lookup_paths, config_paths, os.getcwd())

# Rules =======================================================================


localrules:
    # Linking files from work/ to output/ should be done locally
    somatic_wgs_sv_calling_link_out_run,


rule all:
    input:
        wf.get_result_files(),


# House-Keeping ~~~~~~~~~~~~~~~~~~~~~~~~~~~~~~~~~~~~~~~~~~~~~~~~~~~~~~~~~~~~~~~

# Generic linking out ---------------------------------------------------------


rule somatic_wgs_sv_calling_link_out_run:
    input:
        wf.get_input_files("link_out", "run"),
    output:
        wf.get_output_files("link_out", "run"),
    run:
        shell(wf.get_shell_cmd("link_out", "run", wildcards))


# Somatic Variant Calling ~~~~~~~~~~~~~~~~~~~~~~~~~~~~~~~~~~~~~~~~~~~~~~~~~~~~~

# Run Manta -------------------------------------------------------------------


rule somatic_wgs_sv_calling_manta_run:
    input:
        unpack(wf.get_input_files("manta", "run")),
    output:
        **wf.get_output_files("manta", "run"),
<<<<<<< HEAD
    params:
        args=wf.get_args("manta", "run"),
=======
>>>>>>> e61999d7
    threads: wf.get_resource("manta", "run", "threads")
    resources:
        time=wf.get_resource("manta", "run", "time"),
        memory=wf.get_resource("manta", "run", "memory"),
        partition=wf.get_resource("manta", "run", "partition"),
        tmpdir=wf.get_resource("manta", "run", "tmpdir"),
    log:
        wf.get_log_file("manta", "run"),
    wrapper:
        wf.wrapper_path("manta/somatic_wgs")<|MERGE_RESOLUTION|>--- conflicted
+++ resolved
@@ -59,11 +59,6 @@
         unpack(wf.get_input_files("manta", "run")),
     output:
         **wf.get_output_files("manta", "run"),
-<<<<<<< HEAD
-    params:
-        args=wf.get_args("manta", "run"),
-=======
->>>>>>> e61999d7
     threads: wf.get_resource("manta", "run", "threads")
     resources:
         time=wf.get_resource("manta", "run", "time"),
