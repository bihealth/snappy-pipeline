# -*- coding: utf-8 -*-
"""CUBI Pipeline somatic_variant_filtration step Snakefile"""

import os

from snappy_pipeline import expand_ref
from snappy_pipeline.workflows.somatic_variant_filtration import (
    SomaticVariantFiltrationWorkflow,
)

__author__ = "Manuel Holtgrewe <manuel.holtgrewe@bihealth.de>"


# Configuration ===============================================================


configfile: "config.yaml"


# Expand "$ref" JSON pointers in configuration (also works for YAML)
config, lookup_paths, config_paths = expand_ref("config.yaml", config)

# WorkflowImpl Object Setup ===================================================

wf = SomaticVariantFiltrationWorkflow(workflow, config, lookup_paths, config_paths, os.getcwd())

# Rules =======================================================================


localrules:
    # Linking files from work/ to output/ should be done locally
    somatic_variant_filtration_link_out_run,
    # Writing out paths to "panel of normal" file should be done locally
    somatic_variant_filtration_eb_filter_write_panel,


rule all:
    input:
        wf.get_result_files(),


# House-Keeping ~~~~~~~~~~~~~~~~~~~~~~~~~~~~~~~~~~~~~~~~~~~~~~~~~~~~~~~~~~~~~~~

# Generic linking out ---------------------------------------------------------


rule somatic_variant_filtration_link_out_run:
    input:
        wf.get_input_files("link_out", "run"),
    output:
        wf.get_output_files("link_out", "run"),
    run:
        shell(wf.get_shell_cmd("link_out", "run", wildcards))


# Somatic Variant Filtration ~~~~~~~~~~~~~~~~~~~~~~~~~~~~~~~~~~~~~~~~~~~~~~~~~~


# Write out "panel of normals" file for eb_filter ------------------------------


rule somatic_variant_filtration_eb_filter_write_panel:
    input:
        unpack(wf.get_input_files("eb_filter", "write_panel")),
    output:
        **wf.get_output_files("eb_filter", "write_panel"),
    threads: wf.get_resource("eb_filter", "write_panel", "threads")
    resources:
        time=wf.get_resource("eb_filter", "write_panel", "time"),
        memory=wf.get_resource("eb_filter", "write_panel", "memory"),
        partition=wf.get_resource("eb_filter", "write_panel", "partition"),
        tmpdir=wf.get_resource("eb_filter", "write_panel", "tmpdir"),
    log:
        **wf.get_log_file("eb_filter", "write_panel"),
    run:
        wf.substep_getattr("eb_filter", "write_panel_of_normals_file")(wildcards)


# Run DKFZ Bias Filter --------------------------------------------------------

if wf.w_config.step_config["somatic_variant_filtration"].filtration_schema == "sets":

    rule somatic_variant_filtration_dkfz_bias_filter_run:
        input:
            **wf.get_input_files("dkfz_bias_filter", "run"),
        output:
            **wf.get_output_files("dkfz_bias_filter", "run"),
        threads: wf.get_resource("dkfz_bias_filter", "run", "threads")
        resources:
            time=wf.get_resource("dkfz_bias_filter", "run", "time"),
            memory=wf.get_resource("dkfz_bias_filter", "run", "memory"),
            partition=wf.get_resource("dkfz_bias_filter", "run", "partition"),
            tmpdir=wf.get_resource("dkfz_bias_filter", "run", "tmpdir"),
<<<<<<< HEAD
        params:
            args=wf.get_args("dkfz_bias_filter", "run"),
=======
>>>>>>> e61999d7
        log:
            **wf.get_log_file("dkfz_bias_filter", "run"),
        wrapper:
            wf.wrapper_path("dkfz_bias_filter")

    # Run eb_filter ----------------------------------------------------------------

    rule somatic_variant_filtration_eb_filter_run:
        input:
            unpack(wf.get_input_files("eb_filter", "run")),
        output:
            **wf.get_output_files("eb_filter", "run"),
        threads: wf.get_resource("eb_filter", "run", "threads")
        resources:
            time=wf.get_resource("eb_filter", "run", "time"),
            memory=wf.get_resource("eb_filter", "run", "memory"),
            partition=wf.get_resource("eb_filter", "run", "partition"),
            tmpdir=wf.get_resource("eb_filter", "run", "tmpdir"),
        params:
<<<<<<< HEAD
            args=wf.get_args("eb_filter", "run"),
=======
            args=wf.get_params("eb_filter", "run"),
>>>>>>> e61999d7
        log:
            **wf.get_log_file("eb_filter", "run"),
        wrapper:
            wf.wrapper_path("eb_filter")

    # Apply Filters ---------------------------------------------------------------

    rule somatic_variant_filtration_apply_filters_run:
        input:
            **(wf.get_input_files("apply_filters", "run")),
        output:
            **wf.get_output_files("apply_filters", "run"),
        threads: wf.get_resource("apply_filters", "run", "threads")
        resources:
            time=wf.get_resource("apply_filters", "run", "time"),
            memory=wf.get_resource("apply_filters", "run", "memory"),
            partition=wf.get_resource("apply_filters", "run", "partition"),
            tmpdir=wf.get_resource("apply_filters", "run", "tmpdir"),
        log:
            wf.get_log_file("apply_filters", "run"),
        params:
            args=wf.get_args("apply_filters", "run"),
        wrapper:
            wf.wrapper_path("somatic_variant_filtration/apply_filters")

    # Filter to Exons--------------------------------------------------------------

    rule somatic_variant_filtration_filter_to_exons_run:
        input:
            unpack(wf.get_input_files("filter_to_exons", "run")),
        output:
            **wf.get_output_files("filter_to_exons", "run"),
        params:
            args=wf.get_args("filter_to_exons", "run"),
        threads: wf.get_resource("filter_to_exons", "run", "threads")
        resources:
            time=wf.get_resource("filter_to_exons", "run", "time"),
            memory=wf.get_resource("filter_to_exons", "run", "memory"),
            partition=wf.get_resource("filter_to_exons", "run", "partition"),
            tmpdir=wf.get_resource("filter_to_exons", "run", "tmpdir"),
        log:
            wf.get_log_file("filter_to_exons", "run"),
        wrapper:
            wf.wrapper_path("somatic_variant_filtration/filter_to_exons")


# Flexible Somatic Variant Filtration ~~~~~~~~~~~~~~~~~~~~~~~~~~~~~~~~~~~~~~~~~


if wf.w_config.step_config["somatic_variant_filtration"].filtration_schema == "list":

    checkpoint one_dkfz:
        input:
            unpack(wf.get_input_files("one_dkfz", "run")),
        output:
            **wf.get_output_files("one_dkfz", "run"),
<<<<<<< HEAD
        params:
            args=wf.get_args("one_dkfz", "run"),
=======
>>>>>>> e61999d7
        threads: wf.get_resource("one_dkfz", "run", "threads")
        resources:
            time=wf.get_resource("one_dkfz", "run", "time"),
            memory=wf.get_resource("one_dkfz", "run", "memory"),
            partition=wf.get_resource("one_dkfz", "run", "partition"),
            tmpdir=wf.get_resource("one_dkfz", "run", "tmpdir"),
        log:
            **wf.get_log_file("one_dkfz", "run"),
        wrapper:
            wf.wrapper_path("dkfz_bias_filter")

    checkpoint one_ebfilter:
        input:
            unpack(wf.get_input_files("one_ebfilter", "run")),
        output:
            **wf.get_output_files("one_ebfilter", "run"),
        params:
            args=wf.get_args("one_ebfilter", "run"),
        threads: wf.get_resource("one_ebfilter", "run", "threads")
        resources:
            time=wf.get_resource("one_ebfilter", "run", "time"),
            memory=wf.get_resource("one_ebfilter", "run", "memory"),
            partition=wf.get_resource("one_ebfilter", "run", "partition"),
            tmpdir=wf.get_resource("one_ebfilter", "run", "tmpdir"),
        log:
            **wf.get_log_file("one_ebfilter", "run"),
        wrapper:
            wf.wrapper_path("eb_filter")

    checkpoint one_bcftools:
        input:
            unpack(wf.get_input_files("one_bcftools", "run")),
        output:
            **wf.get_output_files("one_bcftools", "run"),
        params:
            args=wf.get_args("one_bcftools", "run"),
        threads: wf.get_resource("one_bcftools", "run", "threads")
        resources:
            time=wf.get_resource("one_bcftools", "run", "time"),
            memory=wf.get_resource("one_bcftools", "run", "memory"),
            partition=wf.get_resource("one_bcftools", "run", "partition"),
            tmpdir=wf.get_resource("one_bcftools", "run", "tmpdir"),
        log:
            **wf.get_log_file("one_bcftools", "run"),
        wrapper:
            wf.wrapper_path("bcftools/filter")

    checkpoint one_regions:
        input:
            unpack(wf.get_input_files("one_regions", "run")),
        output:
            **wf.get_output_files("one_regions", "run"),
        params:
            args=wf.get_args("one_regions", "run"),
        threads: wf.get_resource("one_regions", "run", "threads")
        resources:
            time=wf.get_resource("one_regions", "run", "time"),
            memory=wf.get_resource("one_regions", "run", "memory"),
            partition=wf.get_resource("one_regions", "run", "partition"),
            tmpdir=wf.get_resource("one_regions", "run", "tmpdir"),
        log:
            **wf.get_log_file("one_regions", "run"),
        wrapper:
            wf.wrapper_path("bcftools/regions")

    checkpoint one_protected:
        input:
            unpack(wf.get_input_files("one_protected", "run")),
        output:
            **wf.get_output_files("one_protected", "run"),
        params:
            args=wf.get_args("one_protected", "run"),
        threads: wf.get_resource("one_protected", "run", "threads")
        resources:
            time=wf.get_resource("one_protected", "run", "time"),
            memory=wf.get_resource("one_protected", "run", "memory"),
            partition=wf.get_resource("one_protected", "run", "partition"),
            tmpdir=wf.get_resource("one_protected", "run", "tmpdir"),
        log:
            **wf.get_log_file("one_protected", "run"),
        wrapper:
            wf.wrapper_path("bcftools/protected")

    rule last_filter:
        input:
            **wf.get_input_files("last_filter", "run"),
        output:
            **wf.get_output_files("last_filter", "run"),
        threads: wf.get_resource("last_filter", "run", "threads")
        resources:
            time=wf.get_resource("last_filter", "run", "time"),
            memory=wf.get_resource("last_filter", "run", "memory"),
            partition=wf.get_resource("last_filter", "run", "partition"),
            tmpdir=wf.get_resource("last_filter", "run", "tmpdir"),
        log:
            **wf.get_log_file("last_filter", "run"),
        wrapper:
            wf.wrapper_path("somatic_variant_filtration/apply_all_filters")


# Variant Statistics Computation ~~~~~~~~~~~~~~~~~~~~~~~~~~~~~~~~~~~~~~~~~~~~~~
# Run Jannovar statistics -----------------------------------------------------
# TODO
# Run bcftools stats ----------------------------------------------------------
# TODO<|MERGE_RESOLUTION|>--- conflicted
+++ resolved
@@ -91,11 +91,6 @@
             memory=wf.get_resource("dkfz_bias_filter", "run", "memory"),
             partition=wf.get_resource("dkfz_bias_filter", "run", "partition"),
             tmpdir=wf.get_resource("dkfz_bias_filter", "run", "tmpdir"),
-<<<<<<< HEAD
-        params:
-            args=wf.get_args("dkfz_bias_filter", "run"),
-=======
->>>>>>> e61999d7
         log:
             **wf.get_log_file("dkfz_bias_filter", "run"),
         wrapper:
@@ -115,11 +110,7 @@
             partition=wf.get_resource("eb_filter", "run", "partition"),
             tmpdir=wf.get_resource("eb_filter", "run", "tmpdir"),
         params:
-<<<<<<< HEAD
             args=wf.get_args("eb_filter", "run"),
-=======
-            args=wf.get_params("eb_filter", "run"),
->>>>>>> e61999d7
         log:
             **wf.get_log_file("eb_filter", "run"),
         wrapper:
@@ -176,11 +167,6 @@
             unpack(wf.get_input_files("one_dkfz", "run")),
         output:
             **wf.get_output_files("one_dkfz", "run"),
-<<<<<<< HEAD
-        params:
-            args=wf.get_args("one_dkfz", "run"),
-=======
->>>>>>> e61999d7
         threads: wf.get_resource("one_dkfz", "run", "threads")
         resources:
             time=wf.get_resource("one_dkfz", "run", "time"),
