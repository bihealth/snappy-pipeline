"""Implementation of the ``sv_calling_wgs`` step"""

import re
from itertools import chain

from biomedsheets.shortcuts import GermlineCaseSheet, is_not_background

from snappy_pipeline.utils import dictify, listify
from snappy_pipeline.workflows.abstract import (
    BaseStep,
    BaseStepPart,
    ResourceUsage,
    WritePedigreeStepPart,
)
from snappy_pipeline.workflows.abstract.common import (
    ForwardResourceUsageMixin,
    ForwardSnakemakeFilesMixin,
)
from snappy_pipeline.workflows.common.delly import Delly2StepPart
from snappy_pipeline.workflows.common.gcnv.gcnv_run import RunGcnvStepPart
from snappy_pipeline.workflows.common.manta import MantaStepPart
from snappy_pipeline.workflows.common.melt import MeltStepPart
from snappy_pipeline.workflows.common.sv_calling import (
    SvCallingGetLogFileMixin,
    SvCallingGetResultFilesMixin,
)
from snappy_pipeline.workflows.ngs_mapping import NgsMappingWorkflow
from snappy_wrappers.tools.genome_windows import yield_regions

from .model import SvCallingWgs as SvCallingWgsConfigModel

__author__ = "Manuel Holtgrewe <manuel.holtgrewe@bih-charite.de>"

#: Available (short) DNA WGS SV callers
DNA_WGS_SV_CALLERS = ("delly2", "manta", "popdel", "melt", "gcnv")

#: Available (long) DNA WGS SV callers
LONG_DNA_WGS_SV_CALLERS = ("pb_honey_spots", "sniffles", "sniffles2")

#: Default configuration for the sv_calling_wgs step
DEFAULT_CONFIG = SvCallingWgsConfigModel.default_config_yaml_string()


class GcnvWgsStepPart(RunGcnvStepPart):
    """WGS CNV calling with GATK4 gCNV"""

    def __init__(self, parent):
        super().__init__(parent)
        # Take shortcut from library to library kit.
        self.ngs_library_to_kit = self._build_ngs_library_to_kit()

    @dictify
    def _build_ngs_library_to_kit(self):
        # No mapping given for WGS; we will use the "wgs" one for all.
        for donor in self.parent.all_donors():
            if donor.dna_ngs_library:
                yield donor.dna_ngs_library.name, "wgs"


def escape_dots_dashes(s: str) -> str:
    """Escape dots and dashes with double-underscore constructs."""
    return s.replace("_", "__under__").replace(".", "__dot__").replace("-", "__hyphen__")


class PopDelStepPart(
    SvCallingGetResultFilesMixin,
    SvCallingGetLogFileMixin,
    ForwardSnakemakeFilesMixin,
    ForwardResourceUsageMixin,
    BaseStepPart,
):
    """WGS SV identification using PopDel.

    PopDel requires whole-cohort wide calling.  We implement cohort-wise calling to speed
    things up a bit more.
    """

    name = "popdel"
    actions = ("profile", "call", "concat_calls", "reorder_vcf")

    _resource_usage = ResourceUsage(
        threads=2,
        time="4-00:00:00",
        memory="24G",
    )
    resource_usage_dict = {
        "profile": _resource_usage,
        "call": _resource_usage,
        "concat_calls": _resource_usage,
        "reorder_vcf": _resource_usage,
    }

    def __init__(self, parent):
        super().__init__(parent)
        # Build shortcut from index library name to pedigree
        self.index_ngs_library_to_pedigree = {}
        for sheet in self.parent.shortcut_sheets:
            self.index_ngs_library_to_pedigree.update(sheet.index_ngs_library_to_pedigree)
        # Build shortcut from library name to library info
        self.library_name_to_library = {}
        for sheet in self.parent.shortcut_sheets:
            self.library_name_to_library.update(sheet.library_name_to_library)

    def get_library_extra_infos(self, wildcards):
        """Returns library extra infos for the given library name"""
        return self.library_name_to_library[wildcards.library_name].ngs_library.extra_infos

    @dictify
    def _get_input_files_profile(self, wildcards):
        """Return input files for "call" action"""
        ngs_mapping = self.parent.modules["ngs_mapping"]
        infix = f"{wildcards.mapper}.{wildcards.library_name}"
        yield "bam", ngs_mapping(f"output/{infix}/out/{infix}.bam")

    @dictify
    def _get_output_files_profile(self):
        infix = "{mapper}.popdel_profile.{library_name}"
        yield "profile", f"work/{infix}/out/{infix}.profile"
        yield "profile_md5", f"work/{infix}/out/{infix}.profile.md5"

    @dictify
    def _get_input_files_call(self, wildcards):
        paths = []
        for donor in self._donors_with_dna_ngs_library():
            infix = f"{wildcards.mapper}.popdel_profile.{donor.dna_ngs_library.name}"
            paths.append(f"work/{infix}/out/{infix}.profile")
        yield "profile", paths

    def _donors_with_dna_ngs_library(self):
        """Yield donors with DNA NGS library"""
        for sheet in self.parent.shortcut_sheets:
            for donor in sheet.donors:
                if donor.dna_ngs_library:
                    yield donor

    @dictify
    def _get_output_files_call(self):
        infix = self._get_log_file_infix_call()
        yield "vcf", f"work/{infix}/out/{infix}.vcf.gz"
        yield "vcf_md5", f"work/{infix}/out/{infix}.vcf.gz.md5"
        yield "vcf_tbi", f"work/{infix}/out/{infix}.vcf.gz.tbi"
        yield "vcf_tbi_md5", f"work/{infix}/out/{infix}.vcf.gz.tbi.md5"

    def _get_log_file_infix_call(self):
        return "{mapper}.popdel_call.{chrom}-{begin}-{end}"

    @dictify
    def _get_input_files_concat_calls(self, wildcards):
        window_size = self.config.popdel.window_size
        padding = self.config.popdel.max_sv_size
        vcfs = []
        with open(self._get_fai_path(), "rt") as fai_file:
            for r in yield_regions(
                fai_file,
                window_size=window_size,
                padding=padding,
                ignore_chroms=self._get_ignore_chroms(),
            ):
                if r.begin == 0:
                    r.begin = 1
                chrom = escape_dots_dashes(r.chrom)
                infix = f"{wildcards.mapper}.popdel_call.{chrom}-{r.begin}-{r.end}"
                vcfs.append(f"work/{infix}/out/{infix}.vcf.gz")
        yield "vcf", vcfs

    def _get_fai_path(self):
        return self.w_config.static_data_config.reference.path + ".fai"

    def _get_ignore_chroms(self):
        return self.config.ignore_chroms

    @dictify
    def _get_output_files_concat_calls(self):
        infix = self._get_log_file_infix_concat_calls()
        yield "vcf", f"work/{infix}/out/{infix}.vcf.gz"
        yield "vcf_md5", f"work/{infix}/out/{infix}.vcf.gz.md5"
        yield "vcf_tbi", f"work/{infix}/out/{infix}.vcf.gz.tbi"
        yield "vcf_tbi_md5", f"work/{infix}/out/{infix}.vcf.gz.tbi.md5"

    def _get_log_file_infix_concat_calls(self):
        return "{mapper}.popdel_concat_calls"

    @dictify
    def _get_input_files_reorder_vcf(self, wildcards):
        infix = f"{wildcards.mapper}.popdel_concat_calls"
        yield "vcf", f"work/{infix}/out/{infix}.vcf.gz"

    @dictify
    def _get_output_files_reorder_vcf(self):
        infix = "{mapper}.popdel.{library_name}"
        work_files = {}
        work_files["vcf"] = f"work/{infix}/out/{infix}.vcf.gz"
        work_files["vcf_md5"] = f"work/{infix}/out/{infix}.vcf.gz.md5"
        work_files["vcf_tbi"] = f"work/{infix}/out/{infix}.vcf.gz.tbi"
        work_files["vcf_tbi_md5"] = f"work/{infix}/out/{infix}.vcf.gz.tbi.md5"
        yield from work_files.items()
        yield (
            "output_links",
            [
                re.sub(r"^work/", "output/", work_path)
                for work_path in chain(
                    work_files.values(), self.get_log_file("reorder_vcf").values()
                )
            ],
        )

    def get_ped_members(self, wildcards):
        """Used in Snakefile to rule ``sv_calling_wgs_popdel_reorder_vcf``"""
        pedigree = self.index_ngs_library_to_pedigree[wildcards.library_name]
        return " ".join(
            donor.dna_ngs_library.name for donor in pedigree.donors if donor.dna_ngs_library
        )


class Sniffles2StepPart(BaseStepPart):
    """WGS SV identification using Sniffles 2"""

    name = "sniffles2"
    actions = ("bam_to_snf", "snf_to_vcf")

    _resource_usage = ResourceUsage(threads=2, time="0-02:00:00", memory="4G")
    resource_usage_dict = {
        "bam_to_snf": _resource_usage,
        "snf_to_vcf": _resource_usage,
    }

    def __init__(self, parent):
        super().__init__(parent)
        self.base_path_out = (
            "work/{mapper}.sniffles2.{index_ngs_library}/out/"
            "{mapper}.sniffles2.{index_ngs_library}{ext}"
        )
        # Build shortcut from index library name to pedigree
        self.index_ngs_library_to_pedigree = {}
        for sheet in self.parent.shortcut_sheets:
            self.index_ngs_library_to_pedigree.update(sheet.index_ngs_library_to_pedigree)

    @dictify
    def _get_input_files_bam_to_snf(self, wildcards):
        ngs_mapping = self.parent.modules["ngs_mapping"]
        infix = f"{wildcards.mapper}.{wildcards.library_name}"
        yield "bam", ngs_mapping(f"output/{infix}/out/{infix}.bam")

    @dictify
    def _get_output_files_bam_to_snf(self):
        infix = "{mapper}.sniffles2_bam_to_snf.{library_name}"
        yield "snf", f"work/{infix}/out/{infix}.snf"

    @dictify
    def _get_input_files_snf_to_vcf(self, wildcards):
        pedigree = self.index_ngs_library_to_pedigree[wildcards.index_ngs_library]
        snfs = []
        for donor in pedigree.donors:
            if donor.dna_ngs_library:
                infix = f"{wildcards.mapper}.sniffles2_bam_to_snf.{donor.dna_ngs_library.name}.snf"
                snfs.append(f"work/{infix}/out/{infix}.snf")
        yield "snf", snfs

    @dictify
    def _get_output_files_snf_to_vcf(self):
        infix = "{mapper}.sniffles2.{index_ngs_library}"
        yield "snf", f"work/{infix}/out/{infix}.snf"


class SvCallingWgsWorkflow(BaseStep):
    """Perform (germline) WGS SV calling"""

    name = "sv_calling_wgs"
    sheet_shortcut_class = GermlineCaseSheet

    @classmethod
    def default_config_yaml(cls):
        """Return default config YAML, to be overwritten by project-specific one"""
        return DEFAULT_CONFIG

    def __init__(self, workflow, config, config_lookup_paths, config_paths, workdir):
        super().__init__(
            workflow,
            config,
            config_lookup_paths,
            config_paths,
            workdir,
            config_model_class=SvCallingWgsConfigModel,
            previous_steps=(NgsMappingWorkflow,),
        )
        # Register sub step classes so the sub steps are available
        self.register_sub_step_classes(
            (
                Delly2StepPart,
                MantaStepPart,
                PopDelStepPart,
                GcnvWgsStepPart,
                MeltStepPart,
                # Sniffles2StepPart,
                WritePedigreeStepPart,
            )
        )
        # Register sub workflows
<<<<<<< HEAD
        self.register_module("ngs_mapping", self.config["path_ngs_mapping"])
=======
        self.register_sub_workflow("ngs_mapping", self.config.path_ngs_mapping)
>>>>>>> 91b1e384

    @listify
    def all_donors(self, include_background=True):
        """Return list of all donors in sample sheet."""
        sheets = self.shortcut_sheets
        if not include_background:
            filter(is_not_background, sheets)
        for sheet in sheets:
            for pedigree in sheet.cohort.pedigrees:
                yield from pedigree.donors

    @listify
    def get_result_files(self):
        """Return list of result files for the NGS mapping workflow

        We will process all NGS libraries of all test samples in all sample sheets.
        """
        for sub_step in self.sub_steps.values():
            yield from sub_step.get_result_files()

    def check_config(self):
        """Check that the path to the NGS mapping is present"""
        self.ensure_w_config(
            ("static_data_config", "reference", "path"),
            "Path to reference FASTA not configured but required for variant calling",
        )<|MERGE_RESOLUTION|>--- conflicted
+++ resolved
@@ -296,11 +296,7 @@
             )
         )
         # Register sub workflows
-<<<<<<< HEAD
-        self.register_module("ngs_mapping", self.config["path_ngs_mapping"])
-=======
-        self.register_sub_workflow("ngs_mapping", self.config.path_ngs_mapping)
->>>>>>> 91b1e384
+        self.register_module("ngs_mapping", self.config.path_ngs_mapping)
 
     @listify
     def all_donors(self, include_background=True):
