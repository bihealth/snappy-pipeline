--- conflicted
+++ resolved
@@ -14,11 +14,7 @@
        The data frame is guaranteed to have at least 4 columns with their entry names
        (``bio_entity``, ``bio_sample``, ``test_sample`` & ``ngs_library``).
        The data frame is indexed by the ngs library name.
-<<<<<<< HEAD
-       No duplicated rows nor duplicated ngs library names are allowed.
-=======
        Neither duplicated rows nor duplicated ngs library names are allowed.
->>>>>>> 4b0b37fd
        Duplicate labels for extra info are also forbidden.
     """
     table: pd.DataFrame = None
