from __future__ import annotations

import enum
from typing import Annotated, TypedDict

from pydantic import ConfigDict, Field, model_validator

from snappy_pipeline.models import SnappyModel, SnappyStepModel


class MappingTool(enum.StrEnum):
    BWA = "bwa"
    BWA_MEM2 = "bwa_mem2"
    MBCS = "mbcs"
<<<<<<< HEAD
=======
    MINIMAP2 = "minimap2"
>>>>>>> 2db384bb


class ExpressionTool(enum.StrEnum):
    STAR = "star"


class SomaticVariantCallingTool(enum.StrEnum):
    MUTECT2 = "mutect2"


class SomaticVariantAnnotationTool(enum.StrEnum):
    VEP = "vep"


class FiltrationSchema(enum.StrEnum):
    unfiltered = "unfiltered"
    list = "list"
    sets = "sets"


class FilterSet(enum.StrEnum):
    NO_FILTER = "no_filter"
    DKFZ_ONLY = "dkfz_only"
    DKFZ_AND_EBFILTER = "dkfz_and_ebfilter"
    DKFZ_AND_EBFILTER_AND_OXOG = "dkfz_and_ebfilter_and_oxog"


class Filter(SnappyModel):
    pass


class DkfzFilter(Filter):
    pass


class EbFilter(Filter):
    ebfilter_threshold: float = 2.4
    shuffle_seed: int = 1
    panel_of_normals_size: int = 25
    min_mapq: int = 20
    min_baseq: int = 15


class Bcftools(Filter):
    include: str = ""
    exclude: str = ""


class Regions(Filter):
    path_bed: str = ""


class Protected(Filter):
    path_bed: str = ""


# Remember to add these classes when re-factoring the step
# class SomaticVariant(SnappyModel):
#     path_somatic_variant: str
#     """Path to the somatic variants (calls, annotated, filtered or annotated & filtered calls)"""
#     somatic_variant_calling_tool: SomaticVariantCallingTool = SomaticVariantCallingTool.MUTECT2
#     somatic_variant_annotation_tool: SomaticVariantAnnotationTool | None = None
#     is_filtered: bool = True
#
#
# class SomaticCopyNumberVariant(SnappyModel):
#     path_somatic_cnv_calling: str
#     somatic_cnv_calling_tool: CopyNumberTool = CopyNumberTool.CNVKIT


class CopyNumberTool(enum.StrEnum):
    CNVKIT = "cnvkit"

    CONTROL_FREEC = "Control_FREEC"
    """unsupported"""

    COPYWRITER = "CopywriteR"
    """unmaintained"""


class NcbiBuild(enum.StrEnum):
    GRCh37 = "GRCh37"
    GRCh38 = "GRCh38"


class Vcf2Maf(SnappyModel):
    Center: str
    ncbi_build: NcbiBuild
    # Remember to move path_gene_id_mappings option here when re-factoring the step


class GenomeName(enum.StrEnum):
    hg19 = "hg19"  # GRCh37
    hg38 = "hg38"  # GRCh38
    mm10 = "mm10"  # GRCm38


class Study(SnappyModel):
    type_of_cancer: str
    """
    see http://oncotree.mskcc.org/#/home
    see also `curl https://oncotree.mskcc.org:443/api/tumorTypes | jq ".[].code"`
    """
    cancer_study_id: str
    """Usually: <type of cancer id>_<pi>_<year>"""
    study_description: str
    study_name: str
    study_name_short: str
    reference_genome: GenomeName = GenomeName.grch38


class ExtraInfos(TypedDict):
    name: str
    description: str
    datatype: str
    priority: str
    column: str


class CbioportalExport(SnappyStepModel):
    model_config = ConfigDict(
        extra="forbid",
    )

    path_ngs_mapping: str | None = None
    """When missing, no expression data is uploaded to cBioPortal"""

    mapping_tool: MappingTool = MappingTool.BWA

    expression_tool: ExpressionTool = ExpressionTool.STAR

    path_somatic_variant: str
    """REQUIRED (before or after filtration)"""

    somatic_variant_calling_tool: SomaticVariantCallingTool = SomaticVariantCallingTool.MUTECT2
    """mutect/scalpel combo unsupported"""

    somatic_variant_annotation_tool: SomaticVariantAnnotationTool = SomaticVariantAnnotationTool.VEP

    filtration_schema: FiltrationSchema = FiltrationSchema.list
    """Method of variant filtration (if any)"""

    filter_before_annotation: bool = False
    """Flag if filtration has been done before annotation"""

    # TODO: remove filtration by sets
    # When this is done, the deprecated options can be deleted, and the
    # signature computations will be done just on the output of whatever step
    # is used on input (somatic_variant_calling, somatic_variant_annotation or somatic_variant_filtration)

    filter_set: Annotated[FilterSet | None, Field(None, deprecated="use `filter_list` instead")]
    """
    DEPRECATED: use `filter_list` in `somatic_variant_filtration` instead.
    Must be set when the ``filtration_schema`` is ``sets``.
    """

    exon_list: Annotated[
        str | None,
        Field(
            "genome_wide",
            deprecated="Works together with filter_set, ignored when `filter_list` is selected",
        ),
    ]
    """
    DEPRECATED: use `filter_list` in `somatic_variant_filtration` instead.
    Must be set when the ``filtration_schema`` is ``sets``.
    """

    exclude_variant_with_flag: str | None = None
    """Required for Copy Number Alterations"""

    path_copy_number: str | None = None
    """When missing, no CNV data uploaded to portal. Access WES & WGS steps"""

    copy_number_tool: CopyNumberTool = CopyNumberTool.CNVKIT

    path_gene_id_mappings: str
    """Mapping from pipeline gene ids to cBioPortal ids (HGNC symbols from GeneNexus)"""

    vcf2maf: Vcf2Maf

    study: Study

    patient_info: None = None
    """unimplemented"""

    sample_info: dict[str, ExtraInfos] = Field(
        {},
        examples=[
            {
                "tumor_mutational_burden": dict(
                    name="TMB",
                    description="Tumor mutational burden computed on CDS regions",
                    datatype="NUMBER",
                    priority="2",
                    column="TMB",
                    # FIXME: the cbioportal/clinical_data wrapper mentions key named "path"
                    #  which seems to be mandatory but is not listed here
                )
            }
        ],
    )
    """Each additional sample column must have a name and a (possibly empty) config attached."""

    @model_validator(mode="after")
    def ensure_tools_are_configured(self):
        if self.path_somatic_variant and not self.mapping_tool:
            raise ValueError("Mapping tool must be set when path_somatic_variant is set")
        if not self.somatic_variant_calling_tool or not self.somatic_variant_annotation_tool:
            raise ValueError("Somatic variant calling or annotation tools must be set")
        if self.path_copy_number and not self.copy_number_tool:
            raise ValueError("Copy number tool must be set when path_copy_number is set")
        if self.path_ngs_mapping and not self.expression_tool:
            raise ValueError("Expression tool must be set when path_ngs_mapping is set")
        if self.filtration_schema == FiltrationSchema.sets:
            if self.filter_set is None or self.exon_list is None:
                raise ValueError(
                    "'filter_set' & 'exon_list' must be set when the filtration schema is on sets"
                )
        return self<|MERGE_RESOLUTION|>--- conflicted
+++ resolved
@@ -12,10 +12,7 @@
     BWA = "bwa"
     BWA_MEM2 = "bwa_mem2"
     MBCS = "mbcs"
-<<<<<<< HEAD
-=======
     MINIMAP2 = "minimap2"
->>>>>>> 2db384bb
 
 
 class ExpressionTool(enum.StrEnum):
