# -*- coding: utf-8 -*-
"""CUBI Pipeline somatic_targeted_seq_cnv_calling step Snakefile"""

import os

from snappy_pipeline import expand_ref
from snappy_pipeline.workflows.somatic_targeted_seq_cnv_calling import (
    SomaticTargetedSeqCnvCallingWorkflow,
)

__author__ = "Manuel Holtgrewe <manuel.holtgrewe@bihealth.de>"


# Configuration ===============================================================


configfile: "config.yaml"


# Expand "$ref" JSON pointers in configuration (also works for YAML)
config, lookup_paths, config_paths = expand_ref("config.yaml", config)

# WorkflowImpl Object Setup ===================================================

wf = SomaticTargetedSeqCnvCallingWorkflow(workflow, config, lookup_paths, config_paths, os.getcwd())

# Rules =======================================================================


localrules:
    # Linking files from work/ to output/ should be done locally
    somatic_targeted_seq_cnv_calling_link_out_run,


rule all:
    input:
        wf.get_result_files(),


# House-Keeping ~~~~~~~~~~~~~~~~~~~~~~~~~~~~~~~~~~~~~~~~~~~~~~~~~~~~~~~~~~~~~~~

# Generic linking out ---------------------------------------------------------


rule somatic_targeted_seq_cnv_calling_link_out_run:
    input:
        wf.get_input_files("link_out", "run"),
    output:
        wf.get_output_files("link_out", "run"),
    run:
        shell(wf.get_shell_cmd("link_out", "run", wildcards))


# Somatic Targeted Sequencing CNV Calling ~~~~~~~~~~~~~~~~~~~~~~~~~~~~~~~~~~~~~

# cnvkit pipeline -------------------------------------------------------------


# cnvkit requires a large number of rules, thus externalized
include: "cnvkit.rules"


# Run CopywriteR --------------------------------------------------------------


rule somatic_targeted_seq_cnv_calling_copywriter_prepare:
    output:
        gc="work/copywriter.prepare/GC_mappability.rda",
        blacklist="work/copywriter.prepare/blacklist.rda",
    threads: wf.get_resource("copywriter", "prepare", "threads")
    resources:
        time=wf.get_resource("copywriter", "prepare", "time"),
        memory=wf.get_resource("copywriter", "prepare", "memory"),
        partition=wf.get_resource("copywriter", "prepare", "partition"),
        tmpdir=wf.get_resource("copywriter", "prepare", "tmpdir"),
    log:
        **wf.get_log_file("copywriter", "prepare"),
    wrapper:
        wf.wrapper_path("copywriter/prepare")


rule somatic_targeted_seq_cnv_calling_copywriter_run:
    input:
        unpack(wf.get_input_files("copywriter", "run")),
        gc="work/copywriter.prepare/GC_mappability.rda",
        blacklist="work/copywriter.prepare/blacklist.rda",
    output:
        **wf.get_output_files("copywriter", "run"),
    threads: wf.get_resource("copywriter", "run", "threads")
    resources:
        time=wf.get_resource("copywriter", "run", "time"),
        memory=wf.get_resource("copywriter", "run", "memory"),
        partition=wf.get_resource("copywriter", "run", "partition"),
        tmpdir=wf.get_resource("copywriter", "run", "tmpdir"),
    log:
        **wf.get_log_file("copywriter", "run"),
    wrapper:
        wf.wrapper_path("copywriter/run")


rule somatic_targeted_seq_cnv_calling_copywriter_call:
    input:
        unpack(wf.get_input_files("copywriter", "call")),
    output:
        **wf.get_output_files("copywriter", "call"),
    threads: wf.get_resource("copywriter", "call", "threads")
    resources:
        time=wf.get_resource("copywriter", "call", "time"),
        memory=wf.get_resource("copywriter", "call", "memory"),
        partition=wf.get_resource("copywriter", "call", "partition"),
        tmpdir=wf.get_resource("copywriter", "call", "tmpdir"),
    log:
        **wf.get_log_file("copywriter", "call"),
    wrapper:
        wf.wrapper_path("copywriter/call")


# Run CNVetti (on-target) -----------------------------------------------------


rule somatic_targeted_seq_cnv_calling_cnvetti_on_target_coverage:
    input:
        unpack(wf.get_input_files("cnvetti_on_target", "coverage")),
    output:
        **wf.get_output_files("cnvetti_on_target", "coverage"),
    threads: wf.get_resource("cnvetti_on_target", "coverage", "threads")
    resources:
        time=wf.get_resource("cnvetti_on_target", "coverage", "time"),
        memory=wf.get_resource("cnvetti_on_target", "coverage", "memory"),
        partition=wf.get_resource("cnvetti_on_target", "coverage", "partition"),
        tmpdir=wf.get_resource("cnvetti_on_target", "coverage", "tmpdir"),
    params:
<<<<<<< HEAD
        args=wf.get_args("cnvetti_on_target", "coverage"),
=======
        **{"args": wf.get_args("cnvetti_on_target", "coverage")},
>>>>>>> b684e75a
    log:
        **wf.get_log_file("cnvetti_on_target", "coverage"),
    wrapper:
        wf.wrapper_path("cnvetti/on_target/coverage")


rule somatic_targeted_seq_cnv_calling_cnvetti_on_target_segment:
    input:
        unpack(wf.get_input_files("cnvetti_on_target", "segment")),
    output:
        **wf.get_output_files("cnvetti_on_target", "segment"),
    threads: wf.get_resource("cnvetti_on_target", "segment", "threads")
    resources:
        time=wf.get_resource("cnvetti_on_target", "segment", "time"),
        memory=wf.get_resource("cnvetti_on_target", "segment", "memory"),
        partition=wf.get_resource("cnvetti_on_target", "segment", "partition"),
        tmpdir=wf.get_resource("cnvetti_on_target", "segment", "tmpdir"),
    log:
        **wf.get_log_file("cnvetti_on_target", "segment"),
    wrapper:
        wf.wrapper_path("cnvetti/on_target/segment")


rule somatic_targeted_seq_cnv_calling_cnvetti_on_target_postprocess:
    input:
        unpack(wf.get_input_files("cnvetti_on_target", "postprocess")),
    output:
        **wf.get_output_files("cnvetti_on_target", "postprocess"),
    threads: wf.get_resource("cnvetti_on_target", "postprocess", "threads")
    resources:
        time=wf.get_resource("cnvetti_on_target", "postprocess", "time"),
        memory=wf.get_resource("cnvetti_on_target", "postprocess", "memory"),
        partition=wf.get_resource("cnvetti_on_target", "postprocess", "partition"),
        tmpdir=wf.get_resource("cnvetti_on_target", "postprocess", "tmpdir"),
    log:
        **wf.get_log_file("cnvetti_on_target", "postprocess"),
    wrapper:
        wf.wrapper_path("cnvetti/on_target/postprocess")


# Run CNVetti (off-target) ----------------------------------------------------


rule somatic_targeted_seq_cnv_calling_cnvetti_off_target_coverage:
    input:
        unpack(wf.get_input_files("cnvetti_off_target", "coverage")),
    output:
        **wf.get_output_files("cnvetti_off_target", "coverage"),
    threads: wf.get_resource("cnvetti_off_target", "coverage", "threads")
    resources:
        time=wf.get_resource("cnvetti_off_target", "coverage", "time"),
        memory=wf.get_resource("cnvetti_off_target", "coverage", "memory"),
        partition=wf.get_resource("cnvetti_off_target", "coverage", "partition"),
        tmpdir=wf.get_resource("cnvetti_off_target", "coverage", "tmpdir"),
    params:
<<<<<<< HEAD
        args=wf.get_args("cnvetti_off_target", "coverage"),
=======
        **{"args": wf.get_args("cnvetti_off_target", "coverage")},
>>>>>>> b684e75a
    log:
        **wf.get_log_file("cnvetti_off_target", "coverage"),
    wrapper:
        wf.wrapper_path("cnvetti/on_target/coverage")


rule somatic_targeted_seq_cnv_calling_cnvetti_off_target_segment:
    input:
        unpack(wf.get_input_files("cnvetti_off_target", "segment")),
    output:
        **wf.get_output_files("cnvetti_off_target", "segment"),
    threads: wf.get_resource("cnvetti_off_target", "segment", "threads")
    resources:
        time=wf.get_resource("cnvetti_off_target", "segment", "time"),
        memory=wf.get_resource("cnvetti_off_target", "segment", "memory"),
        partition=wf.get_resource("cnvetti_off_target", "segment", "partition"),
        tmpdir=wf.get_resource("cnvetti_off_target", "segment", "tmpdir"),
    log:
        **wf.get_log_file("cnvetti_off_target", "segment"),
    wrapper:
        wf.wrapper_path("cnvetti/on_target/segment")


rule somatic_targeted_seq_cnv_calling_cnvetti_off_target_postprocess:
    input:
        unpack(wf.get_input_files("cnvetti_off_target", "postprocess")),
    output:
        **wf.get_output_files("cnvetti_off_target", "postprocess"),
    threads: wf.get_resource("cnvetti_off_target", "postprocess", "threads")
    resources:
        time=wf.get_resource("cnvetti_off_target", "postprocess", "time"),
        memory=wf.get_resource("cnvetti_off_target", "postprocess", "memory"),
        partition=wf.get_resource("cnvetti_off_target", "postprocess", "partition"),
        tmpdir=wf.get_resource("cnvetti_off_target", "postprocess", "tmpdir"),
    log:
        **wf.get_log_file("cnvetti_off_target", "postprocess"),
    wrapper:
        wf.wrapper_path("cnvetti/on_target/postprocess")


# Run sequenza ----------------------------------------------------


rule somatic_targeted_seq_cnv_calling_sequenza_install:
    output:
        **wf.get_output_files("sequenza", "install"),
    params:
        packages=[
            {"name": "aroneklund/copynumber", "repo": "github"},
            {"name": "sequenzatools/sequenza", "repo": "bitbucket"},
        ],
    threads: wf.get_resource("sequenza", "install", "threads")
    resources:
        time=wf.get_resource("sequenza", "install", "time"),
        memory=wf.get_resource("sequenza", "install", "memory"),
        partition=wf.get_resource("sequenza", "install", "partition"),
        tmpdir=wf.get_resource("sequenza", "install", "tmpdir"),
    log:
        **wf.get_log_file("sequenza", "install"),
    wrapper:
        wf.wrapper_path("sequenza/install")


rule somatic_targeted_seq_cnv_calling_sequenza_gcreference:
    output:
        **wf.get_output_files("sequenza", "gcreference"),
    params:
        args=wf.get_args("sequenza", "gcreference"),
    threads: wf.get_resource("sequenza", "gcreference", "threads")
    resources:
        time=wf.get_resource("sequenza", "gcreference", "time"),
        memory=wf.get_resource("sequenza", "gcreference", "memory"),
        partition=wf.get_resource("sequenza", "gcreference", "partition"),
        tmpdir=wf.get_resource("sequenza", "gcreference", "tmpdir"),
    log:
        **wf.get_log_file("sequenza", "gcreference"),
    wrapper:
        wf.wrapper_path("sequenza/gcreference")


rule somatic_targeted_seq_cnv_calling_sequenza_coverage:
    input:
        unpack(wf.get_input_files("sequenza", "coverage")),
    output:
        **wf.get_output_files("sequenza", "coverage"),
    params:
        args=wf.get_args("sequenza", "coverage"),
    threads: wf.get_resource("sequenza", "coverage", "threads")
    resources:
        time=wf.get_resource("sequenza", "coverage", "time"),
        memory=wf.get_resource("sequenza", "coverage", "memory"),
        partition=wf.get_resource("sequenza", "coverage", "partition"),
        tmpdir=wf.get_resource("sequenza", "coverage", "tmpdir"),
    log:
        **wf.get_log_file("sequenza", "coverage"),
    wrapper:
        wf.wrapper_path("sequenza/coverage")


rule somatic_targeted_seq_cnv_calling_sequenza_run:
    input:
        unpack(wf.get_input_files("sequenza", "run")),
    output:
        **wf.get_output_files("sequenza", "run"),
    params:
        args=wf.get_args("sequenza", "run"),
    threads: wf.get_resource("sequenza", "run", "threads")
    resources:
        time=wf.get_resource("sequenza", "run", "time"),
        memory=wf.get_resource("sequenza", "run", "memory"),
        partition=wf.get_resource("sequenza", "run", "partition"),
        tmpdir=wf.get_resource("sequenza", "run", "tmpdir"),
    log:
        **wf.get_log_file("sequenza", "run"),
    wrapper:
        wf.wrapper_path("sequenza/run")


# Run PureCN ------------------------------------------------------


rule somatic_targeted_seq_cnv_calling_purecn_coverage:
    input:
        unpack(wf.get_input_files("purecn", "coverage")),
    output:
        **wf.get_output_files("purecn", "coverage"),
    threads: wf.get_resource("purecn", "coverage", "threads")
    resources:
        time=wf.get_resource("purecn", "coverage", "time"),
        memory=wf.get_resource("purecn", "coverage", "memory"),
        partition=wf.get_resource("purecn", "coverage", "partition"),
        tmpdir=wf.get_resource("purecn", "coverage", "tmpdir"),
    log:
        **wf.get_log_file("purecn", "coverage"),
    wrapper:
        wf.wrapper_path("purecn/coverage")


rule somatic_targeted_seq_cnv_calling_purecn_run:
    input:
        unpack(wf.get_input_files("purecn", "run")),
    output:
        **wf.get_output_files("purecn", "run"),
    threads: wf.get_resource("purecn", "run", "threads")
    resources:
        time=wf.get_resource("purecn", "run", "time"),
        memory=wf.get_resource("purecn", "run", "memory"),
        partition=wf.get_resource("purecn", "run", "partition"),
        tmpdir=wf.get_resource("purecn", "run", "tmpdir"),
    log:
        **wf.get_log_file("purecn", "run"),
    wrapper:
        wf.wrapper_path("purecn/run")<|MERGE_RESOLUTION|>--- conflicted
+++ resolved
@@ -67,6 +67,8 @@
     output:
         gc="work/copywriter.prepare/GC_mappability.rda",
         blacklist="work/copywriter.prepare/blacklist.rda",
+    params:
+        args=wf.get_args("copywriter", "prepare"),
     threads: wf.get_resource("copywriter", "prepare", "threads")
     resources:
         time=wf.get_resource("copywriter", "prepare", "time"),
@@ -86,6 +88,8 @@
         blacklist="work/copywriter.prepare/blacklist.rda",
     output:
         **wf.get_output_files("copywriter", "run"),
+    params:
+        args=wf.get_args("copywriter", "prepare"),
     threads: wf.get_resource("copywriter", "run", "threads")
     resources:
         time=wf.get_resource("copywriter", "run", "time"),
@@ -103,6 +107,8 @@
         unpack(wf.get_input_files("copywriter", "call")),
     output:
         **wf.get_output_files("copywriter", "call"),
+    params:
+        args=wf.get_args("copywriter", "prepare"),
     threads: wf.get_resource("copywriter", "call", "threads")
     resources:
         time=wf.get_resource("copywriter", "call", "time"),
@@ -130,11 +136,7 @@
         partition=wf.get_resource("cnvetti_on_target", "coverage", "partition"),
         tmpdir=wf.get_resource("cnvetti_on_target", "coverage", "tmpdir"),
     params:
-<<<<<<< HEAD
         args=wf.get_args("cnvetti_on_target", "coverage"),
-=======
-        **{"args": wf.get_args("cnvetti_on_target", "coverage")},
->>>>>>> b684e75a
     log:
         **wf.get_log_file("cnvetti_on_target", "coverage"),
     wrapper:
@@ -190,11 +192,7 @@
         partition=wf.get_resource("cnvetti_off_target", "coverage", "partition"),
         tmpdir=wf.get_resource("cnvetti_off_target", "coverage", "tmpdir"),
     params:
-<<<<<<< HEAD
         args=wf.get_args("cnvetti_off_target", "coverage"),
-=======
-        **{"args": wf.get_args("cnvetti_off_target", "coverage")},
->>>>>>> b684e75a
     log:
         **wf.get_log_file("cnvetti_off_target", "coverage"),
     wrapper:
@@ -321,6 +319,8 @@
         unpack(wf.get_input_files("purecn", "coverage")),
     output:
         **wf.get_output_files("purecn", "coverage"),
+    params:
+        args=wf.get_args("purecn", "coverage"),
     threads: wf.get_resource("purecn", "coverage", "threads")
     resources:
         time=wf.get_resource("purecn", "coverage", "time"),
@@ -338,6 +338,8 @@
         unpack(wf.get_input_files("purecn", "run")),
     output:
         **wf.get_output_files("purecn", "run"),
+    params:
+        args=wf.get_args("purecn", "run"),
     threads: wf.get_resource("purecn", "run", "threads")
     resources:
         time=wf.get_resource("purecn", "run", "time"),
