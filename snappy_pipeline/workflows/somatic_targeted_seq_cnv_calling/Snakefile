--- conflicted
+++ resolved
@@ -294,11 +294,8 @@
         **wf.get_input_files("sequenza", "report"),
     output:
         **wf.get_output_files("sequenza", "report"),
-<<<<<<< HEAD
-=======
     params:
         sample_id=wf.get_params("sequenza", "report"),
->>>>>>> c1a215ed
     threads: wf.get_resource("sequenza", "report", "threads")
     resources:
         time=wf.get_resource("sequenza", "report", "time"),
