import os
import sys
from collections import OrderedDict

from biomedsheets.shortcuts import CancerCaseSheet, CancerCaseSheetOptions, is_not_background
from snakemake.io import expand

from snappy_pipeline.utils import dictify, listify
from snappy_pipeline.workflows.abstract import BaseStep, BaseStepPart, LinkOutStepPart
from snappy_pipeline.workflows.ngs_mapping import NgsMappingWorkflow, ResourceUsage
from snappy_pipeline.workflows.somatic_variant_annotation import (
    SomaticVariantAnnotationWorkflow,
)
from snappy_pipeline.workflows.somatic_variant_calling import (
    SomaticVariantCallingWorkflow,
)
from snappy_pipeline.workflows.somatic_variant_filtration import SomaticVariantFiltrationWorkflow

from .model import TumorMutationalBurden as TumorMutationalBurdenConfigModel
from .model import FiltrationSchema

#: Extensions of files to create as main payload
EXT_VALUES = (".json", ".json.md5")

#: Names of the files to create for the extension
EXT_NAMES = ("json", "json_md5")

#: Default configuration for the tmb calculation step
DEFAULT_CONFIG = TumorMutationalBurdenConfigModel.default_config_yaml_string()


class TumorMutationalBurdenCalculationStepPart(BaseStepPart):
    """Calculation tumor mutational burden for each sample"""

    name = "tmb_gathering"

    actions = ("run",)

    def __init__(self, parent):
        super().__init__(parent)
        # Build shortcut from cancer bio sample name to matched cancer sample
        self.tumor_ngs_library_to_sample_pair = OrderedDict()
        for sheet in self.parent.shortcut_sheets:
            # update function of OrderedDict
            self.tumor_ngs_library_to_sample_pair.update(
                sheet.all_sample_pairs_by_tumor_dna_ngs_library
            )
        # Build mapping from donor name to donor.
        self.donors = OrderedDict()
        for sheet in self.parent.shortcut_sheets:
            for donor in sheet.donors:
                self.donors[donor.name] = donor

    @dictify
    def get_input_files(self, action):
        self._validate_action(action)

        base_name = "{mapper}.{var_caller}"
        if self.config.has_annotation:
            base_name += ".{anno_caller}"
        if self.config.filtration_schema == FiltrationSchema.list:
            base_name += ".filtered.{tumor_library}"
        elif self.config.filtration_schema == FiltrationSchema.sets:
            base_name += ".dkfz_bias_filter.eb_filter.{tumor_library}.{filter}.{region}"
        else:
            base_name += ".{tumor_library}"

        tpl = os.path.join("output", base_name, "out", base_name)

        key_ext = {"vcf": ".vcf.gz", "vcf_tbi": ".vcf.gz.tbi"}
        variant_path = self.parent.sub_workflows["somatic_variant"]
        for key, ext in key_ext.items():
            yield key, variant_path(tpl + ext)

    @dictify
    def get_output_files(self, action):
        # Validate action
        self._validate_action(action)

        base_name = "{mapper}.{var_caller}"
        if self.config.has_annotation:
            base_name += ".{anno_caller}"
        if self.config.filtration_schema == FiltrationSchema.list:
            base_name += ".filtered.tmb.{tumor_library}"
        elif self.config.filtration_schema == FiltrationSchema.sets:
            base_name += ".dkfz_bias_filter.eb_filter.tmb.{tumor_library}.{filter}.{region}"
        else:
            base_name += ".tmb.{tumor_library}"

        tpl = os.path.join("output", base_name, "out", base_name)

        key_ext = {"json": ".json"}
        for key, ext in key_ext.items():
            yield key, tpl + ext
            yield key + "_md5", tpl + ext + ".md5"

    @dictify
    def _get_log_file(self, action):
        self._validate_action(action)

        base_name = "{mapper}.{var_caller}"
        if self.config.has_annotation:
            base_name += ".{anno_caller}"
        if self.config.filtration_schema == FiltrationSchema.list:
            base_name += ".filtered.tmb.{tumor_library}"
        elif self.config.filtration_schema == FiltrationSchema.sets:
            base_name += ".dkfz_bias_filter.eb_filter.tmb.{tumor_library}.{filter}.{region}"
        else:
            base_name += ".tmb.{tumor_library}"

        tpl = os.path.join("output", base_name, "log", base_name)

        key_ext = (
            ("log", ".log"),
            ("conda_info", ".conda_info.txt"),
            ("conda_list", ".conda_list.txt"),
        )
        for key, ext in key_ext:
            yield key, tpl + ext

    def get_resource_usage(self, action: str, **kwargs) -> ResourceUsage:
        self._validate_action(action)
        mem_mb = 4 * 1024  # 4GB
        return ResourceUsage(
            threads=2,
            time="1:00:00",  # 1 hour
            memory=f"{mem_mb}M",
        )

    def get_args(self, action):
        self._validate_action(action)
<<<<<<< HEAD
        return getattr(self, "_get_args_run")

    def _get_args_run(self, _wildcards):
        return {
            "missense_re": self.config.missense_regex,
            "target_regions": self.config.target_regions,
            "has_annotation": self.config.has_annotation,
        }
=======
        return getattr(self, "_get_params_run")

    def _get_params_run(self, wildcards):
        return {"missense_re": self.config.missense_regex}
>>>>>>> 2db384bb


class TumorMutationalBurdenCalculationWorkflow(BaseStep):
    """Perform TMB calculation"""

    name = "tumor_mutational_burden"
    sheet_shortcut_class = CancerCaseSheet
    sheet_shortcut_kwargs = {
        "options": CancerCaseSheetOptions(allow_missing_normal=True, allow_missing_tumor=True)
    }

    @classmethod
    def default_config_yaml(cls):
        """Return default config YAML, to be overwritten by project-specific one."""
        return DEFAULT_CONFIG

    def __init__(self, workflow, config, config_lookup_paths, config_paths, workdir):
        super().__init__(
            workflow,
            config,
            config_lookup_paths,
            config_paths,
            workdir,
            config_model_class=TumorMutationalBurdenConfigModel,
            previous_steps=(
                SomaticVariantCallingWorkflow,
                SomaticVariantAnnotationWorkflow,
                SomaticVariantFiltrationWorkflow,
                NgsMappingWorkflow,
            ),
        )
        # Register sub workflows
        config = self.config
        sub_workflow = "somatic_variant_calling"
        if config.filtration_schema == FiltrationSchema.unfiltered:
            if config.has_annotation:
                sub_workflow = "somatic_variant_annotation"
        else:
            if config.has_annotation and config.filter_before_annotation:
                sub_workflow = "somatic_variant_annotation"
            else:
                sub_workflow = "somatic_variant_filtration"
        self.register_sub_workflow(sub_workflow, config.path_somatic_variant, "somatic_variant")

        tools = set(self.w_config.step_config["ngs_mapping"].tools.dna)
        if not config.tools_ngs_mapping:
            config.tools_ngs_mapping = tools
        else:
            config.tools_ngs_mapping = set(config.tools_ngs_mapping) & tools
        assert len(config.tools_ngs_mapping) > 0, "No valid ngs mapping tool"

        tools = set(self.w_config.step_config["somatic_variant_calling"].tools)
        if not config.tools_somatic_variant_calling:
            config.tools_somatic_variant_calling = tools
        else:
            config.tools_somatic_variant_calling = set(config.tools_somatic_variant_calling) & tools
        assert len(config.tools_somatic_variant_calling) > 0, (
            "No valid somatic variant calling tool"
        )

        if config.has_annotation:
            tools = set(self.w_config.step_config["somatic_variant_annotation"].tools)
            if not config.tools_somatic_variant_annotation:
                config.tools_somatic_variant_annotation = tools
            config.tools_somatic_variant_annotation = (
                set(config.tools_somatic_variant_annotation) & tools
            )
            assert len(config.tools_somatic_variant_annotation) > 0, (
                "No valid somatic variant annotation tool"
            )

        if config.filtration_schema == FiltrationSchema.sets:
            tools = set(
                self.w_config.step_config["somatic_variant_filtration"].filter_sets.keys()
            ) | set(["no_filter"])
            if not config.filter_sets:
                config.filter_sets = tools
            config.filter_sets = set(config.filter_sets) & tools
            assert len(config.filter_sets) > 0, "No valid filtration sets has been configured"
            tools = set(
                self.w_config.step_config["somatic_variant_filtration"].exon_lists.keys()
            ) | set(["genome_wide"])
            if not config.exon_lists:
                config.exon_lists = tools
            config.exon_lists = set(config.exon_lists) & tools
            assert len(config.exon_lists) > 0, "No valid regions for filtration has been configured"

        self.config = config

        # Register sub step classes so the sub steps are available
        self.register_sub_step_classes((TumorMutationalBurdenCalculationStepPart, LinkOutStepPart))

    @listify
    def get_result_files(self):
        config = self.config
        name_pattern = "{mapper}.{caller}"
        if config.has_annotation:
            name_pattern += ".{anno_caller}"
        if config.filtration_schema == FiltrationSchema.list:
            name_pattern += ".filtered.tmb.{tumor_library.name}"
        elif config.filtration_schema == FiltrationSchema.sets:
            name_pattern += ".dkfz_bias_filter.eb_filter.tmb.{tumor_library.name}.{filter}.{region}"
        else:
            name_pattern += ".tmb.{tumor_library.name}"

        anno_callers = config.tools_somatic_variant_annotation if config.has_annotation else []

        filters = config.filter_sets if config.filtration_schema == FiltrationSchema.sets else []
        regions = config.exon_lists if config.filtration_schema == FiltrationSchema.sets else []

        yield from self._yield_result_files_matched(
            os.path.join("output", name_pattern, "out", name_pattern + "{ext}"),
            mapper=config.tools_ngs_mapping,
            caller=config.tools_somatic_variant_calling,
            anno_caller=anno_callers,
            filter=filters,
            region=regions,
            ext=EXT_VALUES,
        )
        yield from self._yield_result_files_matched(
            os.path.join("output", name_pattern, "log", name_pattern + "{ext}"),
            mapper=config.tools_ngs_mapping,
            caller=config.tools_somatic_variant_calling,
            anno_caller=anno_callers,
            filter=filters,
            region=regions,
            ext=(
                ".log",
                ".log.md5",
                ".conda_info.txt",
                ".conda_info.txt.md5",
                ".conda_list.txt",
                ".conda_list.txt.md5",
            ),
        )

    def _yield_result_files_matched(self, tpl, **kwargs):
        """Build output paths from path template and extension list.

        This function returns the results from the matched somatic variant callers such as
        Mutect.
        """
        for sheet in filter(is_not_background, self.shortcut_sheets):
            for sample_pair in sheet.all_sample_pairs:
                if (
                    not sample_pair.tumor_sample.dna_ngs_library
                    or not sample_pair.normal_sample.dna_ngs_library
                ):
                    msg = (
                        "INFO: sample pair for cancer bio sample {} has is missing primary"
                        "normal or primary cancer NGS library"
                    )
                    print(msg.format(sample_pair.tumor_sample.name), file=sys.stderr)
                    continue
                yield from expand(
                    tpl,
                    tumor_library=[sample_pair.tumor_sample.dna_ngs_library],
                    **kwargs,
                )<|MERGE_RESOLUTION|>--- conflicted
+++ resolved
@@ -129,7 +129,6 @@
 
     def get_args(self, action):
         self._validate_action(action)
-<<<<<<< HEAD
         return getattr(self, "_get_args_run")
 
     def _get_args_run(self, _wildcards):
@@ -138,12 +137,6 @@
             "target_regions": self.config.target_regions,
             "has_annotation": self.config.has_annotation,
         }
-=======
-        return getattr(self, "_get_params_run")
-
-    def _get_params_run(self, wildcards):
-        return {"missense_re": self.config.missense_regex}
->>>>>>> 2db384bb
 
 
 class TumorMutationalBurdenCalculationWorkflow(BaseStep):
