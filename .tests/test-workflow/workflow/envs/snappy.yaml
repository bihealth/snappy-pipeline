channels:
  - conda-forge
  - bioconda
<<<<<<< HEAD
  - defaults

name: snappy_env
=======
  - nodefaults
>>>>>>> 0d039198

dependencies:

  # Fundamentals
  - python=3.12
  - pip
  - git-lfs ~=3.5.1

  # for compiling packages from pip
  - gcc_linux-64 ~=13.2.0
  - gxx_linux-64 ~=13.2.0

  # basics some snappy wrappers rely on
  - coreutils ~=9.5
  - gawk ~=5.3.0
  - bash ~=5.2.21
  - gzip ~=1.13

  # pydantic is used to validate configuration files
  - pydantic =2.7

  # Snakemake is used for providing the actual wrapper calling functionality
<<<<<<< HEAD
  - snakemake >=8.14.0
=======
  - snakemake =7.32
>>>>>>> 0d039198

  # Additional libraries used by snappy
  - ruamel.yaml ==0.18.6    # Nice, round-trip enabled YAML parsing
  - fasteners ==0.17.3      # File-based locks
  - termcolor ==1.1.0       # Helpful for CLIs
  - matplotlib ==3.8.4      # Required for plotting
  - jinja2 ==3.1.4          # Jinja 2 template rendering

  # Bioinformatics-related libraries used by snappy
  - htslib ==1.20
  - bcftools ==1.20
  - samtools ==1.20
<<<<<<< HEAD

  # packages for testing
  - pytest ~=8.2.2
  - coverage ~=7.5.3
  - pytest-cov ~=5.0.0
  - pytest-mock ~=3.14.0
  - pytest-subprocess ~=1.5.0
  - pyfakefs ~=5.5.0
  - pytest-sugar ~=0.9.6
  - coveralls ~=4.0.1
  # formatting, linting, dev
  - ruff ~=0.4.8
  - snakefmt ~=0.8.5
  - pre-commit ~=3.7.1
  # docs
  - sphinx ~=7.3.7
  - sphinx_rtd_theme ~=2.0.0
  - sphinx-mdinclude ~=0.6.0



=======

  # packages for testing
  - pytest ~=8.2.2
  - coverage ~=7.5.3
  - pytest-cov ~=5.0.0
  - pytest-mock ~=3.14.0
  - pytest-subprocess ~=1.5.0
  - pyfakefs ~=5.5.0
  - pytest-sugar ~=0.9.6
  - coveralls ~=4.0.1
  - pytabix >=0.1.0,<1
  # formatting, linting, dev
  - ruff ~=0.4.8
  - snakefmt ~=0.8.5
  - pre-commit ~=3.7.1
  # docs
  - sphinx ~=7.3.7
  - sphinx_rtd_theme ~=2.0.0
  - sphinx-mdinclude ~=0.6.0

  - zlib ~=1.3.0

>>>>>>> 0d039198
  - pip:
    # build varfish-cli from pypi
    - varfish-cli ~=0.6.3
    # specific compatible biomedsheets revision
    - git+https://github.com/bihealth/biomedsheets.git@4e0a8484850c39d1511036c3fe29ec0b4f9271f8
    # specific compatible altamisa revision
    - git+https://github.com/bihealth/altamisa.git@817dc491ff819e4c80686082bf3e5f602f1ac14c

    # build pysam and vcfpy via pip (to avoid python version + conda packaging issues)
    - pysam ~=0.22
    - vcfpy ~=0.13.8<|MERGE_RESOLUTION|>--- conflicted
+++ resolved
@@ -1,13 +1,7 @@
 channels:
   - conda-forge
   - bioconda
-<<<<<<< HEAD
-  - defaults
-
-name: snappy_env
-=======
   - nodefaults
->>>>>>> 0d039198
 
 dependencies:
 
@@ -30,11 +24,7 @@
   - pydantic =2.7
 
   # Snakemake is used for providing the actual wrapper calling functionality
-<<<<<<< HEAD
-  - snakemake >=8.14.0
-=======
-  - snakemake =7.32
->>>>>>> 0d039198
+  - snakemake >=8.14.0,<9
 
   # Additional libraries used by snappy
   - ruamel.yaml ==0.18.6    # Nice, round-trip enabled YAML parsing
@@ -47,29 +37,6 @@
   - htslib ==1.20
   - bcftools ==1.20
   - samtools ==1.20
-<<<<<<< HEAD
-
-  # packages for testing
-  - pytest ~=8.2.2
-  - coverage ~=7.5.3
-  - pytest-cov ~=5.0.0
-  - pytest-mock ~=3.14.0
-  - pytest-subprocess ~=1.5.0
-  - pyfakefs ~=5.5.0
-  - pytest-sugar ~=0.9.6
-  - coveralls ~=4.0.1
-  # formatting, linting, dev
-  - ruff ~=0.4.8
-  - snakefmt ~=0.8.5
-  - pre-commit ~=3.7.1
-  # docs
-  - sphinx ~=7.3.7
-  - sphinx_rtd_theme ~=2.0.0
-  - sphinx-mdinclude ~=0.6.0
-
-
-
-=======
 
   # packages for testing
   - pytest ~=8.2.2
@@ -92,7 +59,6 @@
 
   - zlib ~=1.3.0
 
->>>>>>> 0d039198
   - pip:
     # build varfish-cli from pypi
     - varfish-cli ~=0.6.3
